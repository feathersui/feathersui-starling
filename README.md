<<<<<<< HEAD
# Feathers 2.1 Prerelease

---

**Warning:** This is a pre-release version of Feathers. It may contain bugs or unfinished features. It is not recommended for production apps because it is considered *unstable*. Use at your own risk. To download a stable build, visit the [Feathers website](http://feathersui.com/).

---
=======
# Feathers 2.0.0
>>>>>>> fe5355af

Say hello to [Feathers](http://feathersui.com/), a library of light-weight, skinnable, and extensible UI controls for mobile and desktop. The components run on [Starling Framework](http://starling-framework.org/) and the [Adobe Flash runtimes](http://gaming.adobe.com/technologies/) — offering blazing fast GPU powered graphics to create a smooth and responsive experience. Build completely standalone, native applications on iOS, Android, Windows, and Mac OS X, or target Adobe Flash Player in desktop browsers. Created by [Josh Tynjala](http://twitter.com/joshtynjala), Feathers is free and open source.

## Quick Links

* [Website](http://feathersui.com/)
* [Documentation](http://wiki.starling-framework.org/feathers/start)
* [API Reference](http://feathersui.com/documentation/)
* [Discussion Forum](http://forum.starling-framework.org/forum/feathers)
* [Github Project](https://github.com/joshtynjala/feathers)

### News and Updates

* [Like on Facebook](https://facebook.com/feathersui)
* [Follow on Twitter](https://twitter.com/feathersui)
* [Find on Google+](https://www.google.com/+feathersui)

## Minimum Requirements

* Adobe AIR 15.0 or newer for mobile apps
* Adobe AIR 3.5 or newer for desktop apps
* Adobe Flash Player 11.5 or newer for web browser apps
* Starling Framework from Github

## Downloads

To download the latest stable version of Feathers, visit [feathersui.com](http://feathersui.com/).<|MERGE_RESOLUTION|>--- conflicted
+++ resolved
@@ -1,4 +1,3 @@
-<<<<<<< HEAD
 # Feathers 2.1 Prerelease
 
 ---
@@ -6,9 +5,6 @@
 **Warning:** This is a pre-release version of Feathers. It may contain bugs or unfinished features. It is not recommended for production apps because it is considered *unstable*. Use at your own risk. To download a stable build, visit the [Feathers website](http://feathersui.com/).
 
 ---
-=======
-# Feathers 2.0.0
->>>>>>> fe5355af
 
 Say hello to [Feathers](http://feathersui.com/), a library of light-weight, skinnable, and extensible UI controls for mobile and desktop. The components run on [Starling Framework](http://starling-framework.org/) and the [Adobe Flash runtimes](http://gaming.adobe.com/technologies/) — offering blazing fast GPU powered graphics to create a smooth and responsive experience. Build completely standalone, native applications on iOS, Android, Windows, and Mac OS X, or target Adobe Flash Player in desktop browsers. Created by [Josh Tynjala](http://twitter.com/joshtynjala), Feathers is free and open source.
 

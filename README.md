--- conflicted
+++ resolved
@@ -1,14 +1,3 @@
-<<<<<<< HEAD
-# Feathers 2.3.0-prerelease [![Build Status](https://travis-ci.org/BowlerHatLLC/feathers.svg?branch=master)](https://travis-ci.org/BowlerHatLLC/feathers)
-
----
-
-**Warning:** This is a pre-release version of Feathers. It may contain bugs or unfinished features. It is not recommended for production apps because it is considered potentially *unstable*. Use at your own risk. To download a stable build, visit the [Feathers website](http://feathersui.com/).
-
----
-
-Say hello to [Feathers](http://feathersui.com/), a library of light-weight, skinnable, and extensible UI controls for mobile and desktop. The components run on [Starling Framework](http://starling-framework.org/) and the [Adobe Flash runtimes](http://gaming.adobe.com/technologies/) — offering blazing fast GPU powered graphics to create a smooth and responsive experience. Build completely standalone, native applications on iOS, Android, Windows, and Mac OS X, or target Adobe Flash Player in desktop browsers. Created by [Josh Tynjala](http://twitter.com/joshtynjala) from Bowler Hat LLC, Feathers is free and open source.
-=======
 # Feathers UI 2.3.0-prerelease [![Build Status](https://travis-ci.org/BowlerHatLLC/feathers.svg?branch=master)](https://travis-ci.org/BowlerHatLLC/feathers)
 
 ---
@@ -18,7 +7,6 @@
 ---
 
 Say hello to [Feathers UI](http://feathersui.com/), a library of light-weight, skinnable, and extensible UI controls for mobile and desktop. The components run on [Starling Framework](http://starling-framework.org/) and the [Adobe Flash runtimes](http://gaming.adobe.com/technologies/) — offering blazing fast GPU powered graphics to create a smooth and responsive experience. Build completely standalone, native applications on iOS, Android, Windows, and Mac OS X, or target Adobe Flash Player in desktop browsers. Created by [Josh Tynjala](http://twitter.com/joshtynjala) from Bowler Hat LLC, Feathers UI is free and open source.
->>>>>>> 15903ad8
 
 ## Quick Links
 
@@ -43,8 +31,4 @@
 
 ## Downloads
 
-<<<<<<< HEAD
-To download the latest stable version of Feathers, visit [feathersui.com](http://feathersui.com/).
-=======
-To download the latest stable version of Feathers UI, visit [feathersui.com](http://feathersui.com/).
->>>>>>> 15903ad8
+To download the latest stable version of Feathers UI, visit [feathersui.com](http://feathersui.com/).
--- conflicted
+++ resolved
@@ -1,4 +1,3 @@
-<<<<<<< HEAD
 # Feathers 4.0.0-prerelease
 
 ---
@@ -6,9 +5,6 @@
 **Warning:** This is a pre-release version of Feathers UI. It may contain bugs or unfinished features. It is not recommended for production apps because it is considered potentially *unstable*. Use at your own risk. To download a stable build, visit the [Feathers website](https://feathersui.com/).
 
 ---
-=======
-# Feathers 3.5.0
->>>>>>> ffd54b6c
 
 Say hello to [Feathers UI](https://feathersui.com/), a library of light-weight, skinnable, and extensible UI controls for mobile and desktop. The components run on [Starling Framework](http://starling-framework.org/) and [Adobe AIR](http://www.adobe.com/products/air.html) — offering blazing fast GPU powered graphics to create a smooth and responsive experience. Build completely standalone, native applications on iOS, Android, Windows, and macOS, or target Adobe Flash Player in desktop browsers. Created by [Josh Tynjala](https://twitter.com/joshtynjala) from Bowler Hat LLC, Feathers UI is free and open source.
 

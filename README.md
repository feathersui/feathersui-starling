<<<<<<< HEAD
# Feathers 1.4 PRERELEASE
=======
# Feathers 1.3.0
>>>>>>> 0e9869cc

Say hello to [Feathers](http://feathersui.com/), a library of light-weight, skinnable, and extensible UI controls for mobile and desktop. The components run on [Starling Framework](http://starling-framework.org/) and the [Adobe Flash runtimes](http://gaming.adobe.com/technologies/) — offering blazing fast GPU powered graphics to create a smooth and responsive experience. Build completely standalone, native applications on iOS, Android, Windows, and Mac OS X, or target Adobe Flash Player in desktop browsers. Created by [Josh Tynjala](http://twitter.com/joshtynjala), Feathers is free and open source.

## Quick Links

* [Feathers Website](http://feathersui.com/)
* [List of Features](http://wiki.starling-framework.org/feathers/features)
* [Feathers Documentation](http://wiki.starling-framework.org/feathers/start)
* [API Reference](http://feathersui.com/documentation/)
* [Live Browser Examples](http://feathersui.com/examples/)
* [Support Forum](http://forum.starling-framework.org/forum/feathers)
* [Github Project](https://github.com/joshtynjala/feathers)
* [Like on Facebook](http://facebook.com/feathersui)

## Requirements

* Adobe AIR 3.5 or Adobe Flash Player 11.5
* Starling Framework 1.4.1

## Downloads

To download the latest stable version of Feathers, visit [feathersui.com](http://feathersui.com/).<|MERGE_RESOLUTION|>--- conflicted
+++ resolved
@@ -1,8 +1,4 @@
-<<<<<<< HEAD
 # Feathers 1.4 PRERELEASE
-=======
-# Feathers 1.3.0
->>>>>>> 0e9869cc
 
 Say hello to [Feathers](http://feathersui.com/), a library of light-weight, skinnable, and extensible UI controls for mobile and desktop. The components run on [Starling Framework](http://starling-framework.org/) and the [Adobe Flash runtimes](http://gaming.adobe.com/technologies/) — offering blazing fast GPU powered graphics to create a smooth and responsive experience. Build completely standalone, native applications on iOS, Android, Windows, and Mac OS X, or target Adobe Flash Player in desktop browsers. Created by [Josh Tynjala](http://twitter.com/joshtynjala), Feathers is free and open source.
 

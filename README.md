--- conflicted
+++ resolved
@@ -1,38 +1,3 @@
-<<<<<<< HEAD
 # Feathers UI for the Feathers SDK
 
-This branch of Feathers UI is used by the [Feathers SDK](http://feathersui.com/sdk/).
-=======
-# Feathers UI 3.0.0-beta
-
----
-
-**Warning:** This is a pre-release version of Feathers UI. It may contain bugs or unfinished features. It is not recommended for production apps because it is considered potentially *unstable*. Use at your own risk. To download a stable build, visit the [Feathers website](http://feathersui.com/).
-
----
-
-Say hello to [Feathers UI](http://feathersui.com/), a library of light-weight, skinnable, and extensible UI controls for mobile and desktop. The components run on [Starling Framework](http://starling-framework.org/) and the [Adobe Flash runtimes](http://gaming.adobe.com/technologies/) — offering blazing fast GPU powered graphics to create a smooth and responsive experience. Build completely standalone, native applications on iOS, Android, Windows, and Mac OS X, or target Adobe Flash Player in desktop browsers. Created by [Josh Tynjala](http://twitter.com/joshtynjala) from Bowler Hat LLC, Feathers UI is free and open source.
-
-## Quick Links
-
-* [Website](http://feathersui.com/)
-* [Prerelease Help](http://feathersui.com/beta/help/)
-* [Prerelease API Reference](http://feathersui.com/beta/api-reference/)
-* [Discussion Forum](http://forum.starling-framework.org/forum/feathers)
-* [Github Project](https://github.com/BowlerHatLLC/feathers)
-
-### News and Updates
-
-* [Like on Facebook](https://facebook.com/feathersui)
-* [Follow on Twitter](https://twitter.com/feathersui)
-* [Find on Google+](https://www.google.com/+feathersui)
-
-## Minimum Requirements
-
-* Adobe AIR or Adobe Flash Player 19.0
-* Starling Framework 2.0
-
-## Downloads
-
-To download the latest stable version of Feathers UI, visit [feathersui.com](http://feathersui.com/).
->>>>>>> d7010444
+This branch of Feathers UI is used by the [Feathers SDK](http://feathersui.com/sdk/).
/*
Feathers
Copyright 2012-2015 Bowler Hat LLC. All Rights Reserved.

This program is free software. You can redistribute and/or modify it in
accordance with the terms of the accompanying license agreement.
*/
package feathers.controls
{
	import feathers.core.FeathersControl;
	import feathers.core.IFeathersControl;
	import feathers.core.ITextRenderer;
	import feathers.core.IValidating;
	import feathers.core.PropertyProxy;
	import feathers.events.FeathersEventType;
	import feathers.layout.HorizontalLayout;
	import feathers.layout.LayoutBoundsResult;
	import feathers.layout.ViewPortBounds;
	import feathers.skins.IStyleProvider;
	import feathers.system.DeviceCapabilities;

	import flash.display.Stage;
	import flash.display.StageDisplayState;
	import flash.events.FullScreenEvent;
	import flash.geom.Point;
	import flash.system.Capabilities;

	import starling.core.Starling;
	import starling.display.DisplayObject;
	import starling.events.Event;

	/**
	 * A header that displays an optional title along with a horizontal regions
	 * on the sides for additional UI controls. The left side is typically for
	 * navigation (to display a back button, for example) and the right for
	 * additional actions. The title is displayed in the center by default,
	 * but it may be aligned to the left or right if there are no items on the
	 * desired side.
	 *
	 * <p>In the following example, a header is created, given a title, and a
	 * back button:</p>
	 *
	 * <listing version="3.0">
	 * var header:Header = new Header();
	 * header.title = "I'm a header";
	 * 
	 * var backButton:Button = new Button();
	 * backButton.label = "Back";
	 * backButton.styleNameList.add( Button.ALTERNATE_STYLE_NAME_BACK_BUTTON );
	 * backButton.addEventListener( Event.TRIGGERED, backButton_triggeredHandler );
	 * header.leftItems = new &lt;DisplayObject&gt;[ backButton ];
	 * 
	 * this.addChild( header );</listing>
	 *
	 * @see ../../../help/header.html How to use the Feathers Header component
	 */
	public class Header extends FeathersControl
	{
		/**
		 * @private
		 */
		protected static const INVALIDATION_FLAG_LEFT_CONTENT:String = "leftContent";

		/**
		 * @private
		 */
		protected static const INVALIDATION_FLAG_RIGHT_CONTENT:String = "rightContent";

		/**
		 * @private
		 */
		protected static const INVALIDATION_FLAG_CENTER_CONTENT:String = "centerContent";

		/**
		 * @private
		 */
		protected static const IOS_RETINA_STATUS_BAR_HEIGHT:Number = 40;

		/**
		 * @private
		 */
		protected static const IOS_NON_RETINA_STATUS_BAR_HEIGHT:Number = 20;

		/**
		 * @private
		 */
		protected static const IOS_RETINA_MINIMUM_DPI:Number = 264;

		/**
		 * @private
		 */
		protected static const IOS_NAME_PREFIX:String = "iPhone OS ";

		/**
		 * @private
		 */
		protected static const STATUS_BAR_MIN_IOS_VERSION:int = 7;

		/**
		 * The default <code>IStyleProvider</code> for all <code>Header</code>
		 * components.
		 *
		 * @default null
		 * @see feathers.core.FeathersControl#styleProvider
		 */
		public static var globalStyleProvider:IStyleProvider;

		/**
		 * The title will appear in the center of the header.
		 *
		 * @see #titleAlign
		 */
		public static const TITLE_ALIGN_CENTER:String = "center";

		/**
		 * The title will appear on the left of the header, if there is no other
		 * content on that side. If there is content, the title will appear in
		 * the center.
		 *
		 * @see #titleAlign
		 */
		public static const TITLE_ALIGN_PREFER_LEFT:String = "preferLeft";

		/**
		 * The title will appear on the right of the header, if there is no
		 * other content on that side. If there is content, the title will
		 * appear in the center.
		 *
		 * @see #titleAlign
		 */
		public static const TITLE_ALIGN_PREFER_RIGHT:String = "preferRight";

		/**
		 * The items will be aligned to the top of the bounds.
		 *
		 * @see #verticalAlign
		 */
		public static const VERTICAL_ALIGN_TOP:String = "top";

		/**
		 * The items will be aligned to the middle of the bounds.
		 *
		 * @see #verticalAlign
		 */
		public static const VERTICAL_ALIGN_MIDDLE:String = "middle";

		/**
		 * The items will be aligned to the bottom of the bounds.
		 *
		 * @see #verticalAlign
		 */
		public static const VERTICAL_ALIGN_BOTTOM:String = "bottom";

		/**
		 * The default value added to the <code>styleNameList</code> of the header's
		 * items.
		 *
		 * @see feathers.core.FeathersControl#styleNameList
		 */
		public static const DEFAULT_CHILD_STYLE_NAME_ITEM:String = "feathers-header-item";

		/**
		 * The default value added to the <code>styleNameList</code> of the header's
		 * title.
		 *
		 * @see feathers.core.FeathersControl#styleNameList
		 */
		public static const DEFAULT_CHILD_STYLE_NAME_TITLE:String = "feathers-header-title";

		/**
		 * @private
		 */
		private static const HELPER_BOUNDS:ViewPortBounds = new ViewPortBounds();

		/**
		 * @private
		 */
		private static const HELPER_LAYOUT_RESULT:LayoutBoundsResult = new LayoutBoundsResult();

		/**
		 * @private
		 */
		private static const HELPER_POINT:Point = new Point();

		/**
		 * Constructor.
		 */
		public function Header()
		{
			super();
			this.addEventListener(Event.ADDED_TO_STAGE, header_addedToStageHandler);
			this.addEventListener(Event.REMOVED_FROM_STAGE, header_removedFromStageHandler);
		}

		/**
		 * The text renderer for the header's title.
		 *
		 * <p>For internal use in subclasses.</p>
		 *
		 * @see #title
		 * @see #titleFactory
		 * @see #createTitle()
		 */
		protected var titleTextRenderer:ITextRenderer;

		/**
		 * The value added to the <code>styleNameList</code> of the header's
		 * title text renderer. This variable is <code>protected</code> so that
		 * sub-classes can customize the title text renderer style name in their
		 * constructors instead of using the default style name defined by
		 * <code>DEFAULT_CHILD_STYLE_NAME_TITLE</code>.
		 *
		 * @see feathers.core.FeathersControl#styleNameList
		 */
		protected var titleStyleName:String = DEFAULT_CHILD_STYLE_NAME_TITLE;

		/**
		 * The value added to the <code>styleNameList</code> of each of the
		 * header's items. This variable is <code>protected</code> so that
		 * sub-classes can customize the item style name in their constructors
		 * instead of using the default style name defined by
		 * <code>DEFAULT_CHILD_STYLE_NAME_ITEM</code>.
		 *
		 * @see feathers.core.FeathersControl#styleNameList
		 */
		protected var itemStyleName:String = DEFAULT_CHILD_STYLE_NAME_ITEM;

		/**
		 * @private
		 */
		protected var leftItemsWidth:Number = 0;

		/**
		 * @private
		 */
		protected var rightItemsWidth:Number = 0;

		/**
		 * @private
		 * The layout algorithm. Shared by both sides.
		 */
		protected var _layout:HorizontalLayout;

		/**
		 * @private
		 */
		override protected function get defaultStyleProvider():IStyleProvider
		{
			return Header.globalStyleProvider;
		}

		/**
		 * @private
		 */
		protected var _title:String = "";

		/**
		 * The text displayed for the header's title.
		 *
		 * <p>In the following example, the header's title is set:</p>
		 *
		 * <listing version="3.0">
		 * header.title = "I'm a Header";</listing>
		 *
		 * @default ""
		 *
		 * @see #titleFactory
		 */
		public function get title():String
		{
			return this._title;
		}

		/**
		 * @private
		 */
		public function set title(value:String):void
		{
			if(value === null)
			{
				value = "";
			}
			if(this._title == value)
			{
				return;
			}
			this._title = value;
			this.invalidate(INVALIDATION_FLAG_DATA);
		}

		/**
		 * @private
		 */
<<<<<<< HEAD
=======
		protected var _titleFactory:Function;

		/**
		 * A function used to instantiate the header's title text renderer
		 * sub-component. By default, the header will use the global text
		 * renderer factory, <code>FeathersControl.defaultTextRendererFactory()</code>,
		 * to create the title text renderer. The title text renderer must be an
		 * instance of <code>ITextRenderer</code>. This factory can be used to
		 * change properties on the title text renderer when it is first
		 * created. For instance, if you are skinning Feathers components
		 * without a theme, you might use this factory to style the title text
		 * renderer.
		 *
		 * <p>If you are not using a theme, the title factory can be used to
		 * provide skin the title with appropriate text styles.</p>
		 *
		 * <p>The factory should have the following function signature:</p>
		 * <pre>function():ITextRenderer</pre>
		 *
		 * <p>In the following example, a custom title factory is passed to the
		 * header:</p>
		 *
		 * <listing version="3.0">
		 * header.titleFactory = function():ITextRenderer
		 * {
		 *     var titleRenderer:TextFieldTextRenderer = new TextFieldTextRenderer();
		 *     titleRenderer.textFormat = new TextFormat( "_sans", 12, 0xff0000 );
		 *     return titleRenderer;
		 * }</listing>
		 *
		 * @default null
		 *
		 * @see #title
		 * @see feathers.core.ITextRenderer
		 * @see feathers.core.FeathersControl#defaultTextRendererFactory
		 */
		public function get titleFactory():Function
		{
			return this._titleFactory;
		}

		/**
		 * @private
		 */
		public function set titleFactory(value:Function):void
		{
			if(this._titleFactory == value)
			{
				return;
			}
			this._titleFactory = value;
			this.invalidate(INVALIDATION_FLAG_TEXT_RENDERER);
		}

		/**
		 * The text renderer for the header's title.
		 *
		 * <p>For internal use in subclasses.</p>
		 *
		 * @see #title
		 * @see #titleFactory
		 * @see #createTitle()
		 */
		protected var titleTextRenderer:ITextRenderer;

		/**
		 * @private
		 */
>>>>>>> 51b1f951
		protected var _disposeItems:Boolean = true;

		/**
		 * Determines if the <code>leftItems</code>, <code>centerItems</code>,
		 * and <code>rightItems</code> are disposed or not when the header is
		 * disposed.
		 *
		 * <p>If you change this value to <code>false</code>, you must dispose
		 * the items manually. Failing to dispose the items may result in a
		 * memory leak.</p>
		 *
		 * @default true
		 */
		public function get disposeItems():Boolean
		{
			return this._disposeItems;
		}

		/**
		 * @private
		 */
		public function set disposeItems(value:Boolean):void
		{
			this._disposeItems = value;
		}

		/**
		 * @private
		 */
		protected var _leftItems:Vector.<DisplayObject>;

		/**
		 * The UI controls that appear in the left region of the header.
		 *
		 * <p>In the following example, a back button is displayed on the left
		 * side of the header:</p>
		 *
		 * <listing version="3.0">
		 * var backButton:Button = new Button();
		 * backButton.label = "Back";
		 * backButton.styleNameList.add( Button.ALTERNATE_STYLE_NAME_BACK_BUTTON );
		 * backButton.addEventListener( Event.TRIGGERED, backButton_triggeredHandler );
		 * header.leftItems = new &lt;DisplayObject&gt;[ backButton ];</listing>
		 *
		 * @default null
		 */
		public function get leftItems():Vector.<DisplayObject>
		{
			return this._leftItems;
		}

		/**
		 * @private
		 */
		public function set leftItems(value:Vector.<DisplayObject>):void
		{
			if(this._leftItems == value)
			{
				return;
			}
			if(this._leftItems)
			{
				for each(var item:DisplayObject in this._leftItems)
				{
					if(item is IFeathersControl)
					{
						IFeathersControl(item).styleNameList.remove(this.itemStyleName);
						item.removeEventListener(FeathersEventType.RESIZE, item_resizeHandler);
					}
					item.removeFromParent();
				}
			}
			this._leftItems = value;
			if(this._leftItems)
			{
				for each(item in this._leftItems)
				{
					if(item is IFeathersControl)
					{
						item.addEventListener(FeathersEventType.RESIZE, item_resizeHandler);
					}
				}
			}
			this.invalidate(INVALIDATION_FLAG_LEFT_CONTENT);
		}

		/**
		 * @private
		 */
		protected var _centerItems:Vector.<DisplayObject>;

		/**
		 * The UI controls that appear in the center region of the header. If
		 * <code>centerItems</code> is not <code>null</code>, and the
		 * <code>titleAlign</code> property is <code>Header.TITLE_ALIGN_CENTER</code>,
		 * the title text renderer will be hidden.
		 *
		 * <p>In the following example, a settings button is displayed in the
		 * center of the header:</p>
		 *
		 * <listing version="3.0">
		 * var settingsButton:Button = new Button();
		 * settingsButton.label = "Settings";
		 * settingsButton.addEventListener( Event.TRIGGERED, settingsButton_triggeredHandler );
		 * header.centerItems = new &lt;DisplayObject&gt;[ settingsButton ];</listing>
		 *
		 * @default null
		 */
		public function get centerItems():Vector.<DisplayObject>
		{
			return this._centerItems;
		}

		/**
		 * @private
		 */
		public function set centerItems(value:Vector.<DisplayObject>):void
		{
			if(this._centerItems == value)
			{
				return;
			}
			if(this._centerItems)
			{
				for each(var item:DisplayObject in this._centerItems)
				{
					if(item is IFeathersControl)
					{
						IFeathersControl(item).styleNameList.remove(this.itemStyleName);
						item.removeEventListener(FeathersEventType.RESIZE, item_resizeHandler);
					}
					item.removeFromParent();
				}
			}
			this._centerItems = value;
			if(this._centerItems)
			{
				for each(item in this._centerItems)
				{
					if(item is IFeathersControl)
					{
						item.addEventListener(FeathersEventType.RESIZE, item_resizeHandler);
					}
				}
			}
			this.invalidate(INVALIDATION_FLAG_CENTER_CONTENT);
		}

		/**
		 * @private
		 */
		protected var _rightItems:Vector.<DisplayObject>;

		/**
		 * The UI controls that appear in the right region of the header.
		 *
		 * <p>In the following example, a settings button is displayed on the
		 * right side of the header:</p>
		 *
		 * <listing version="3.0">
		 * var settingsButton:Button = new Button();
		 * settingsButton.label = "Settings";
		 * settingsButton.addEventListener( Event.TRIGGERED, settingsButton_triggeredHandler );
		 * header.rightItems = new &lt;DisplayObject&gt;[ settingsButton ];</listing>
		 *
		 * @default null
		 */
		public function get rightItems():Vector.<DisplayObject>
		{
			return this._rightItems;
		}

		/**
		 * @private
		 */
		public function set rightItems(value:Vector.<DisplayObject>):void
		{
			if(this._rightItems == value)
			{
				return;
			}
			if(this._rightItems)
			{
				for each(var item:DisplayObject in this._rightItems)
				{
					if(item is IFeathersControl)
					{
						IFeathersControl(item).styleNameList.remove(this.itemStyleName);
						item.removeEventListener(FeathersEventType.RESIZE, item_resizeHandler);
					}
					item.removeFromParent();
				}
			}
			this._rightItems = value;
			if(this._rightItems)
			{
				for each(item in this._rightItems)
				{
					if(item is IFeathersControl)
					{
						item.addEventListener(FeathersEventType.RESIZE, item_resizeHandler);
					}
				}
			}
			this.invalidate(INVALIDATION_FLAG_RIGHT_CONTENT);
		}

		/**
		 * Quickly sets all padding properties to the same value. The
		 * <code>padding</code> getter always returns the value of
		 * <code>paddingTop</code>, but the other padding values may be
		 * different.
		 *
		 * <p>In the following example, the header's padding is set to 20 pixels:</p>
		 *
		 * <listing version="3.0">
		 * header.padding = 20;</listing>
		 *
		 * @default 0
		 *
		 * @see #paddingTop
		 * @see #paddingRight
		 * @see #paddingBottom
		 * @see #paddingLeft
		 */
		public function get padding():Number
		{
			return this._paddingTop;
		}

		/**
		 * @private
		 */
		public function set padding(value:Number):void
		{
			this.paddingTop = value;
			this.paddingRight = value;
			this.paddingBottom = value;
			this.paddingLeft = value;
		}

		/**
		 * @private
		 */
		protected var _paddingTop:Number = 0;

		/**
		 * The minimum space, in pixels, between the header's top edge and the
		 * header's content.
		 *
		 * <p>In the following example, the header's top padding is set to 20
		 * pixels:</p>
		 *
		 * <listing version="3.0">
		 * header.paddingTop = 20;</listing>
		 *
		 * @default 0
		 */
		public function get paddingTop():Number
		{
			return this._paddingTop;
		}

		/**
		 * @private
		 */
		public function set paddingTop(value:Number):void
		{
			if(this._paddingTop == value)
			{
				return;
			}
			this._paddingTop = value;
			this.invalidate(INVALIDATION_FLAG_STYLES);
		}

		/**
		 * @private
		 */
		protected var _paddingRight:Number = 0;

		/**
		 * The minimum space, in pixels, between the header's right edge and the
		 * header's content.
		 *
		 * <p>In the following example, the header's right padding is set to 20
		 * pixels:</p>
		 *
		 * <listing version="3.0">
		 * header.paddingRight = 20;</listing>
		 *
		 * @default 0
		 */
		public function get paddingRight():Number
		{
			return this._paddingRight;
		}

		/**
		 * @private
		 */
		public function set paddingRight(value:Number):void
		{
			if(this._paddingRight == value)
			{
				return;
			}
			this._paddingRight = value;
			this.invalidate(INVALIDATION_FLAG_STYLES);
		}

		/**
		 * @private
		 */
		protected var _paddingBottom:Number = 0;

		/**
		 * The minimum space, in pixels, between the header's bottom edge and
		 * the header's content.
		 *
		 * <p>In the following example, the header's bottom padding is set to 20
		 * pixels:</p>
		 *
		 * <listing version="3.0">
		 * header.paddingBottom = 20;</listing>
		 *
		 * @default 0
		 */
		public function get paddingBottom():Number
		{
			return this._paddingBottom;
		}

		/**
		 * @private
		 */
		public function set paddingBottom(value:Number):void
		{
			if(this._paddingBottom == value)
			{
				return;
			}
			this._paddingBottom = value;
			this.invalidate(INVALIDATION_FLAG_STYLES);
		}

		/**
		 * @private
		 */
		protected var _paddingLeft:Number = 0;

		/**
		 * The minimum space, in pixels, between the header's left edge and the
		 * header's content.
		 *
		 * <p>In the following example, the header's left padding is set to 20
		 * pixels:</p>
		 *
		 * <listing version="3.0">
		 * header.paddingLeft = 20;</listing>
		 *
		 * @default 0
		 */
		public function get paddingLeft():Number
		{
			return this._paddingLeft;
		}

		/**
		 * @private
		 */
		public function set paddingLeft(value:Number):void
		{
			if(this._paddingLeft == value)
			{
				return;
			}
			this._paddingLeft = value;
			this.invalidate(INVALIDATION_FLAG_STYLES);
		}

		/**
		 * @private
		 */
		protected var _gap:Number = 0;

		/**
		 * Space, in pixels, between items. The same value is used with the
		 * <code>leftItems</code> and <code>rightItems</code>.
		 *
		 * <p>Set the <code>titleGap</code> to make the gap on the left and
		 * right of the title use a different value.</p>
		 *
		 * <p>In the following example, the header's gap between items is set to
		 * 20 pixels:</p>
		 *
		 * <listing version="3.0">
		 * header.gap = 20;</listing>
		 *
		 * @default 0
		 *
		 * @see #titleGap
		 * @see #leftItems
		 * @see #rightItems
		 */
		public function get gap():Number
		{
			return _gap;
		}

		/**
		 * @private
		 */
		public function set gap(value:Number):void
		{
			if(this._gap == value)
			{
				return;
			}
			this._gap = value;
			this.invalidate(INVALIDATION_FLAG_STYLES);
		}

		/**
		 * @private
		 */
		protected var _titleGap:Number = NaN;

		/**
		 * Space, in pixels, between the title and the left or right groups of
		 * items. If <code>NaN</code> (the default), the default <code>gap</code>
		 * property is used instead.
		 *
		 * <p>In the following example, the header's title gap is set to 20
		 * pixels:</p>
		 *
		 * <listing version="3.0">
		 * header.titleGap = 20;</listing>
		 *
		 * @default NaN
		 *
		 * @see #gap
		 */
		public function get titleGap():Number
		{
			return _titleGap;
		}

		/**
		 * @private
		 */
		public function set titleGap(value:Number):void
		{
			if(this._titleGap == value)
			{
				return;
			}
			this._titleGap = value;
			this.invalidate(INVALIDATION_FLAG_STYLES);
		}

		/**
		 * @private
		 */
		protected var _useExtraPaddingForOSStatusBar:Boolean = false;

		/**
		 * If enabled, the header's top padding will be increased to account for
		 * the height of the OS status bar when the app is rendered under the OS
		 * status bar. The header will not add extra padding to apps that aren't
		 * rendered under the OS status bar.
		 *
		 * <p>iOS started rendering apps that aren't full screen under the OS
		 * status bar in version 7.</p>
		 *
		 * <p>In the following example, the header's padding will account for
		 * the iOS status bar height:</p>
		 *
		 * <listing version="3.0">
		 * header.useExtraPaddingForOSStatusBar = true;</listing>
		 *
		 * @default false;
		 *
		 * @see #paddingTop
		 */
		public function get useExtraPaddingForOSStatusBar():Boolean
		{
			return this._useExtraPaddingForOSStatusBar;
		}

		/**
		 * @private
		 */
		public function set useExtraPaddingForOSStatusBar(value:Boolean):void
		{
			if(this._useExtraPaddingForOSStatusBar == value)
			{
				return;
			}
			this._useExtraPaddingForOSStatusBar = value;
			this.invalidate(INVALIDATION_FLAG_STYLES);
		}

		/**
		 * @private
		 */
		protected var _verticalAlign:String = VERTICAL_ALIGN_MIDDLE;

		[Inspectable(type="String",enumeration="top,middle,bottom")]
		/**
		 * The alignment of the items vertically, on the y-axis.
		 *
		 * <p>In the following example, the header's vertical alignment is set
		 * to the middle:</p>
		 *
		 * <listing version="3.0">
		 * header.verticalAlign = Header.VERTICAL_ALIGN_MIDDLE;</listing>
		 *
		 * @default Header.VERTICAL_ALIGN_MIDDLE
		 *
		 * @see #VERTICAL_ALIGN_TOP
		 * @see #VERTICAL_ALIGN_MIDDLE
		 * @see #VERTICAL_ALIGN_BOTTOM
		 */
		public function get verticalAlign():String
		{
			return this._verticalAlign;
		}

		/**
		 * @private
		 */
		public function set verticalAlign(value:String):void
		{
			if(this._verticalAlign == value)
			{
				return;
			}
			this._verticalAlign = value;
			this.invalidate(INVALIDATION_FLAG_STYLES);
		}

		/**
		 * @private
		 */
		protected var originalBackgroundWidth:Number = NaN;

		/**
		 * @private
		 */
		protected var originalBackgroundHeight:Number = NaN;

		/**
		 * @private
		 */
		protected var currentBackgroundSkin:DisplayObject;

		/**
		 * @private
		 */
		protected var _backgroundSkin:DisplayObject;

		/**
		 * A display object displayed behind the header's content.
		 *
		 * <p>In the following example, the header's background skin is set to
		 * a <code>Quad</code>:</p>
		 *
		 * <listing version="3.0">
		 * header.backgroundSkin = new Quad( 10, 10, 0xff0000 );</listing>
		 *
		 * @default null
		 */
		public function get backgroundSkin():DisplayObject
		{
			return this._backgroundSkin;
		}

		/**
		 * @private
		 */
		public function set backgroundSkin(value:DisplayObject):void
		{
			if(this._backgroundSkin == value)
			{
				return;
			}

			if(this._backgroundSkin && this._backgroundSkin != this._backgroundDisabledSkin)
			{
				this.removeChild(this._backgroundSkin);
			}
			this._backgroundSkin = value;
			if(this._backgroundSkin && this._backgroundSkin.parent != this)
			{
				this._backgroundSkin.visible = false;
				this.addChildAt(this._backgroundSkin, 0);
			}
			this.invalidate(INVALIDATION_FLAG_STYLES);
		}

		/**
		 * @private
		 */
		protected var _backgroundDisabledSkin:DisplayObject;

		/**
		 * A background to display when the header is disabled. If the property
		 * is <code>null</code>, the value of the <code>backgroundSkin</code>
		 * property will be used instead.
		 *
		 * <p>In the following example, the header's disabled background skin is
		 * set to a <code>Quad</code>:</p>
		 *
		 * <listing version="3.0">
		 * header.backgroundDisabledSkin = new Quad( 10, 10, 0x999999 );</listing>
		 *
		 * @default null
		 */
		public function get backgroundDisabledSkin():DisplayObject
		{
			return this._backgroundDisabledSkin;
		}

		/**
		 * @private
		 */
		public function set backgroundDisabledSkin(value:DisplayObject):void
		{
			if(this._backgroundDisabledSkin == value)
			{
				return;
			}

			if(this._backgroundDisabledSkin && this._backgroundDisabledSkin != this._backgroundSkin)
			{
				this.removeChild(this._backgroundDisabledSkin);
			}
			this._backgroundDisabledSkin = value;
			if(this._backgroundDisabledSkin && this._backgroundDisabledSkin.parent != this)
			{
				this._backgroundDisabledSkin.visible = false;
				this.addChildAt(this._backgroundDisabledSkin, 0);
			}
			this.invalidate(INVALIDATION_FLAG_STYLES);
		}

		/**
		 * @private
		 */
		protected var _titleFactory:Function;

		/**
		 * A function used to instantiate the header's title text renderer
		 * sub-component. By default, the header will use the global text
		 * renderer factory, <code>FeathersControl.defaultTextRendererFactory()</code>,
		 * to create the title text renderer. The title text renderer must be an
		 * instance of <code>ITextRenderer</code>. This factory can be used to
		 * change properties on the title text renderer when it is first
		 * created. For instance, if you are skinning Feathers components
		 * without a theme, you might use this factory to style the title text
		 * renderer.
		 *
		 * <p>If you are not using a theme, the title factory can be used to
		 * provide skin the title with appropriate text styles.</p>
		 *
		 * <p>The factory should have the following function signature:</p>
		 * <pre>function():ITextRenderer</pre>
		 *
		 * <p>In the following example, a custom title factory is passed to the
		 * header:</p>
		 *
		 * <listing version="3.0">
		 * header.titleFactory = function():ITextRenderer
		 * {
		 *     var titleRenderer:TextFieldTextRenderer = new TextFieldTextRenderer();
		 *     titleRenderer.textFormat = new TextFormat( "_sans", 12, 0xff0000 );
		 *     return titleRenderer;
		 * }</listing>
		 *
		 * @default null
		 *
		 * @see #title
		 * @see feathers.core.ITextRenderer
		 * @see feathers.core.FeathersControl#defaultTextRendererFactory
		 * @see feathers.controls.text.BitmapFontTextRenderer
		 * @see feathers.controls.text.TextFieldTextRenderer
		 */
		public function get titleFactory():Function
		{
			return this._titleFactory;
		}

		/**
		 * @private
		 */
		public function set titleFactory(value:Function):void
		{
			if(this._titleFactory == value)
			{
				return;
			}
			this._titleFactory = value;
			this.invalidate(INVALIDATION_FLAG_TEXT_RENDERER);
		}

		/**
		 * @private
		 */
		protected var _customTitleStyleName:String;

		/**
		 * A style name to add to the header's title text renderer
		 * sub-component. Typically used by a theme to provide different styles
		 * to different headers.
		 *
		 * <p>In the following example, a custom title style name is passed to
		 * the header:</p>
		 *
		 * <listing version="3.0">
		 * header.customTitleStyleName = "my-custom-header-title";</listing>
		 *
		 * <p>In your theme, you can target this sub-component style name to
		 * provide different styles than the default:</p>
		 *
		 * <listing version="3.0">
		 * getStyleProviderForClass( BitmapFontTextRenderer ).setFunctionForStyleName( "my-custom-header-title", setCustomHeaderTitleStyles );</listing>
		 *
		 * @default null
		 *
		 * @see #DEFAULT_CHILD_STYLE_NAME_TITLE
		 * @see feathers.core.FeathersControl#styleNameList
		 * @see #titleFactory
		 */
		public function get customTitleStyleName():String
		{
			return this._customTitleStyleName;
		}

		/**
		 * @private
		 */
		public function set customTitleStyleName(value:String):void
		{
			if(this._customTitleStyleName == value)
			{
				return;
			}
			this._customTitleStyleName = value;
			this.invalidate(INVALIDATION_FLAG_TEXT_RENDERER);
		}

		/**
		 * @private
		 */
		protected var _titleProperties:PropertyProxy;

		/**
		 * An object that stores properties for the header's title text renderer
		 * sub-component, and the properties will be passed down to the text
		 * renderer when the header validates. The available properties
		 * depend on which <code>ITextRenderer</code> implementation is returned
		 * by <code>textRendererFactory</code>. Refer to
		 * <a href="../core/ITextRenderer.html"><code>feathers.core.ITextRenderer</code></a>
		 * for a list of available text renderer implementations.
		 *
		 * <p>In the following example, some properties are set for the header's
		 * title text renderer (this example assumes that the title text renderer
		 * is a <code>BitmapFontTextRenderer</code>):</p>
		 *
		 * <listing version="3.0">
		 * header.titleProperties.textFormat = new BitmapFontTextFormat( bitmapFont );
		 * header.titleProperties.wordWrap = true;</listing>
		 *
		 * <p>If the subcomponent has its own subcomponents, their properties
		 * can be set too, using attribute <code>&#64;</code> notation. For example,
		 * to set the skin on the thumb which is in a <code>SimpleScrollBar</code>,
		 * which is in a <code>List</code>, you can use the following syntax:</p>
		 * <pre>list.verticalScrollBarProperties.&#64;thumbProperties.defaultSkin = new Image(texture);</pre>
		 *
		 * <p>Setting properties in a <code>titleFactory</code> function instead
		 * of using <code>titleProperties</code> will result in better
		 * performance.</p>
		 *
		 * @default null
		 *
		 * @see #titleFactory
		 * @see feathers.core.ITextRenderer
		 */
		public function get titleProperties():Object
		{
			if(!this._titleProperties)
			{
				this._titleProperties = new PropertyProxy(titleProperties_onChange);
			}
			return this._titleProperties;
		}

		/**
		 * @private
		 */
		public function set titleProperties(value:Object):void
		{
			if(this._titleProperties == value)
			{
				return;
			}
			if(value && !(value is PropertyProxy))
			{
				value = PropertyProxy.fromObject(value);
			}
			if(this._titleProperties)
			{
				this._titleProperties.removeOnChangeCallback(titleProperties_onChange);
			}
			this._titleProperties = PropertyProxy(value);
			if(this._titleProperties)
			{
				this._titleProperties.addOnChangeCallback(titleProperties_onChange);
			}
			this.invalidate(INVALIDATION_FLAG_STYLES);
		}

		/**
		 * @private
		 */
		protected var _titleAlign:String = TITLE_ALIGN_CENTER;

		[Inspectable(type="String",enumeration="center,preferLeft,preferRight")]
		/**
		 * The preferred position of the title. If <code>leftItems</code> and/or
		 * <code>rightItems</code> are not <code>null</code>, the title may be
		 * forced to the center even if the preferred position is on the left or
		 * right. If <code>centerItems</code> is not <code>null</code>, and the
		 * title is centered, the title will be hidden.
		 *
		 * <p>In the following example, the header's title aligment is set to
		 * prefer the left side:</p>
		 *
		 * <listing version="3.0">
		 * header.titleAlign = Header.TITLE_ALIGN_PREFER_LEFT;</listing>
		 *
		 * @default Header.TITLE_ALIGN_CENTER
		 *
		 * @see #TITLE_ALIGN_CENTER
		 * @see #TITLE_ALIGN_PREFER_LEFT
		 * @see #TITLE_ALIGN_PREFER_RIGHT
		 */
		public function get titleAlign():String
		{
			return this._titleAlign;
		}

		/**
		 * @private
		 */
		public function set titleAlign(value:String):void
		{
			if(this._titleAlign == value)
			{
				return;
			}
			this._titleAlign = value;
			this.invalidate(INVALIDATION_FLAG_STYLES);
		}

		/**
		 * @private
		 */
		override public function dispose():void
		{
			if(this._disposeItems)
			{
				for each(var item:DisplayObject in this._leftItems)
				{
					item.dispose();
				}
				for each(item in this._centerItems)
				{
					item.dispose();
				}
				for each(item in this._rightItems)
				{
					item.dispose();
				}
			}
			this.leftItems = null;
			this.rightItems = null;
			this.centerItems = null;
			super.dispose();
		}

		/**
		 * @private
		 */
		override protected function initialize():void
		{
			if(!this._layout)
			{
				this._layout = new HorizontalLayout();
				this._layout.useVirtualLayout = false;
				this._layout.verticalAlign = HorizontalLayout.VERTICAL_ALIGN_MIDDLE;
			}
		}

		/**
		 * @private
		 */
		override protected function draw():void
		{
			var sizeInvalid:Boolean = this.isInvalid(INVALIDATION_FLAG_SIZE);
			var dataInvalid:Boolean = this.isInvalid(INVALIDATION_FLAG_DATA);
			var stylesInvalid:Boolean = this.isInvalid(INVALIDATION_FLAG_STYLES);
			var stateInvalid:Boolean = this.isInvalid(INVALIDATION_FLAG_STATE);
			var leftContentInvalid:Boolean = this.isInvalid(INVALIDATION_FLAG_LEFT_CONTENT);
			var rightContentInvalid:Boolean = this.isInvalid(INVALIDATION_FLAG_RIGHT_CONTENT);
			var centerContentInvalid:Boolean = this.isInvalid(INVALIDATION_FLAG_CENTER_CONTENT);
			var textRendererInvalid:Boolean = this.isInvalid(INVALIDATION_FLAG_TEXT_RENDERER);

			if(textRendererInvalid)
			{
				this.createTitle();
			}

			if(textRendererInvalid || dataInvalid)
			{
				this.titleTextRenderer.text = this._title;
			}

			if(stateInvalid || stylesInvalid)
			{
				this.refreshBackground();
			}

			if(textRendererInvalid || stylesInvalid || sizeInvalid)
			{
				this.refreshLayout();
			}
			if(textRendererInvalid || stylesInvalid)
			{
				this.refreshTitleStyles();
			}

			if(leftContentInvalid)
			{
				if(this._leftItems)
				{
					for each(var item:DisplayObject in this._leftItems)
					{
						if(item is IFeathersControl)
						{
							IFeathersControl(item).styleNameList.add(this.itemStyleName);
						}
						this.addChild(item);
					}
				}
			}

			if(rightContentInvalid)
			{
				if(this._rightItems)
				{
					for each(item in this._rightItems)
					{
						if(item is IFeathersControl)
						{
							IFeathersControl(item).styleNameList.add(this.itemStyleName);
						}
						this.addChild(item);
					}
				}
			}

			if(centerContentInvalid)
			{
				if(this._centerItems)
				{
					for each(item in this._centerItems)
					{
						if(item is IFeathersControl)
						{
							IFeathersControl(item).styleNameList.add(this.itemStyleName);
						}
						this.addChild(item);
					}
				}
			}

			if(stateInvalid || textRendererInvalid)
			{
				this.refreshEnabled();
			}

			sizeInvalid = this.autoSizeIfNeeded() || sizeInvalid;

			if(sizeInvalid || stylesInvalid)
			{
				this.layoutBackground();
			}

			if(sizeInvalid || leftContentInvalid || rightContentInvalid || centerContentInvalid || stylesInvalid)
			{
				this.leftItemsWidth = 0;
				this.rightItemsWidth = 0;
				if(this._leftItems)
				{
					this.layoutLeftItems();
				}
				if(this._rightItems)
				{
					this.layoutRightItems();
				}
				if(this._centerItems)
				{
					this.layoutCenterItems();
				}
			}

			if(textRendererInvalid || sizeInvalid || stylesInvalid || dataInvalid || leftContentInvalid || rightContentInvalid || centerContentInvalid)
			{
				this.layoutTitle();
			}

		}

		/**
		 * If the component's dimensions have not been set explicitly, it will
		 * measure its content and determine an ideal size for itself. If the
		 * <code>explicitWidth</code> or <code>explicitHeight</code> member
		 * variables are set, those value will be used without additional
		 * measurement. If one is set, but not the other, the dimension with the
		 * explicit value will not be measured, but the other non-explicit
		 * dimension will still need measurement.
		 *
		 * <p>Calls <code>setSizeInternal()</code> to set up the
		 * <code>actualWidth</code> and <code>actualHeight</code> member
		 * variables used for layout.</p>
		 *
		 * <p>Meant for internal use, and subclasses may override this function
		 * with a custom implementation.</p>
		 */
		protected function autoSizeIfNeeded():Boolean
		{
			var needsWidth:Boolean = this.explicitWidth !== this.explicitWidth; //isNaN
			var needsHeight:Boolean = this.explicitHeight !== this.explicitHeight; //isNaN
			if(!needsWidth && !needsHeight)
			{
				return false;
			}
			var newWidth:Number = needsWidth ? (this._paddingLeft + this._paddingRight) : this.explicitWidth;
			var newHeight:Number = needsHeight ? 0 : this.explicitHeight;

			var totalItemWidth:Number = 0;
			var leftItemCount:int = this._leftItems ? this._leftItems.length : 0;
			for(var i:int = 0; i < leftItemCount; i++)
			{
				var item:DisplayObject = this._leftItems[i];
				if(item is IValidating)
				{
					IValidating(item).validate();
				}
				var itemWidth:Number = item.width;
				if(needsWidth &&
					itemWidth === itemWidth) //!isNaN
				{
					totalItemWidth += itemWidth;
					if(i > 0)
					{
						totalItemWidth += this._gap;
					}
				}
				var itemHeight:Number = item.height;
				if(needsHeight &&
					itemHeight === itemHeight && //!isNaN
					itemHeight > newHeight)
				{
					newHeight = itemHeight;
				}
			}
			var centerItemCount:int = this._centerItems ? this._centerItems.length : 0;
			for(i = 0; i < centerItemCount; i++)
			{
				item = this._centerItems[i];
				if(item is IValidating)
				{
					IValidating(item).validate();
				}
				itemWidth = item.width;
				if(needsWidth &&
					itemWidth === itemWidth) //!isNaN
				{
					totalItemWidth += itemWidth;
					if(i > 0)
					{
						totalItemWidth += this._gap;
					}
				}
				itemHeight = item.height;
				if(needsHeight &&
					itemHeight === itemHeight && //!isNaN
					itemHeight > newHeight)
				{
					newHeight = itemHeight;
				}
			}
			var rightItemCount:int = this._rightItems ? this._rightItems.length : 0;
			for(i = 0; i < rightItemCount; i++)
			{
				item = this._rightItems[i];
				if(item is IValidating)
				{
					IValidating(item).validate();
				}
				itemWidth = item.width
				if(needsWidth &&
					itemWidth === itemWidth) //!isNaN
				{
					totalItemWidth += itemWidth;
					if(i > 0)
					{
						totalItemWidth += this._gap;
					}
				}
				itemHeight = item.height;
				if(needsHeight &&
					itemHeight === itemHeight && //!isNaN
					itemHeight > newHeight)
				{
					newHeight = itemHeight;
				}
			}
			newWidth += totalItemWidth;

			if(this._title && !(this._titleAlign == TITLE_ALIGN_CENTER && this._centerItems))
			{
				var calculatedTitleGap:Number = this._titleGap;
				if(calculatedTitleGap !== calculatedTitleGap) //isNaN
				{
					calculatedTitleGap = this._gap;
				}
				newWidth += 2 * calculatedTitleGap;
				var maxTitleWidth:Number = (needsWidth ? this._maxWidth : this.explicitWidth) - totalItemWidth;
				if(leftItemCount > 0)
				{
					maxTitleWidth -= calculatedTitleGap;
				}
				if(centerItemCount > 0)
				{
					maxTitleWidth -= calculatedTitleGap;
				}
				if(rightItemCount > 0)
				{
					maxTitleWidth -= calculatedTitleGap;
				}
				this.titleTextRenderer.maxWidth = maxTitleWidth;
				this.titleTextRenderer.measureText(HELPER_POINT);
				var measuredTitleWidth:Number = HELPER_POINT.x;
				var measuredTitleHeight:Number = HELPER_POINT.y;
				if(needsWidth &&
					measuredTitleWidth === measuredTitleWidth) //!isNaN
				{
					newWidth += measuredTitleWidth;
					if(leftItemCount > 0)
					{
						newWidth += calculatedTitleGap;
					}
					if(rightItemCount > 0)
					{
						newWidth += calculatedTitleGap;
					}
				}
				if(needsHeight &&
					measuredTitleHeight === measuredTitleHeight && //!isNaN
					measuredTitleHeight > newHeight)
				{
					newHeight = measuredTitleHeight;
				}
			}
			if(needsHeight)
			{
				newHeight += this._paddingTop + this._paddingBottom;
				var extraPaddingTop:Number = this.calculateExtraOSStatusBarPadding();
				if(extraPaddingTop > 0)
				{
					//account for the minimum height before adding the padding
					if(newHeight < this._minHeight)
					{
						newHeight = this._minHeight;
					}
					newHeight += extraPaddingTop;
				}
			}
			if(needsWidth &&
				this.originalBackgroundWidth === this.originalBackgroundWidth && //!isNaN
				this.originalBackgroundWidth > newWidth)
			{
				newWidth = this.originalBackgroundWidth;
			}
			if(needsHeight &&
				this.originalBackgroundHeight === this.originalBackgroundHeight && //!isNaN
				this.originalBackgroundHeight > newHeight)
			{
				newHeight = this.originalBackgroundHeight;
			}

			return this.setSizeInternal(newWidth, newHeight, false);
		}

		/**
		 * Creates and adds the <code>titleTextRenderer</code> sub-component and
		 * removes the old instance, if one exists.
		 *
		 * <p>Meant for internal use, and subclasses may override this function
		 * with a custom implementation.</p>
		 *
		 * @see #title
		 * @see #titleTextRenderer
		 * @see #titleFactory
		 */
		protected function createTitle():void
		{
			if(this.titleTextRenderer)
			{
				this.removeChild(DisplayObject(this.titleTextRenderer), true);
				this.titleTextRenderer = null;
			}

			var factory:Function = this._titleFactory != null ? this._titleFactory : FeathersControl.defaultTextRendererFactory;
			this.titleTextRenderer = ITextRenderer(factory());
			var uiTitleRenderer:IFeathersControl = IFeathersControl(this.titleTextRenderer);
			var titleStyleName:String = this._customTitleStyleName != null ? this._customTitleStyleName : this.titleStyleName;
			uiTitleRenderer.styleNameList.add(titleStyleName);
			this.addChild(DisplayObject(uiTitleRenderer));
		}

		/**
		 * @private
		 */
		protected function refreshBackground():void
		{
			this.currentBackgroundSkin = this._backgroundSkin;
			if(!this._isEnabled && this._backgroundDisabledSkin)
			{
				if(this._backgroundSkin)
				{
					this._backgroundSkin.visible = false;
				}
				this.currentBackgroundSkin = this._backgroundDisabledSkin;
			}
			else if(this._backgroundDisabledSkin)
			{
				this._backgroundDisabledSkin.visible = false;
			}
			if(this.currentBackgroundSkin)
			{
				this.currentBackgroundSkin.visible = true;

				if(this.originalBackgroundWidth !== this.originalBackgroundWidth) //isNaN
				{
					this.originalBackgroundWidth = this.currentBackgroundSkin.width;
				}
				if(this.originalBackgroundHeight !== this.originalBackgroundHeight) //isNaN
				{
					this.originalBackgroundHeight = this.currentBackgroundSkin.height;
				}
			}
		}

		/**
		 * @private
		 */
		protected function refreshLayout():void
		{
			this._layout.gap = this._gap;
			this._layout.paddingTop = this._paddingTop + this.calculateExtraOSStatusBarPadding();
			this._layout.paddingBottom = this._paddingBottom;
			this._layout.verticalAlign = this._verticalAlign;
		}

		/**
		 * @private
		 */
		protected function refreshEnabled():void
		{
			this.titleTextRenderer.isEnabled = this._isEnabled;
		}

		/**
		 * @private
		 */
		protected function refreshTitleStyles():void
		{
			for(var propertyName:String in this._titleProperties)
			{
				var propertyValue:Object = this._titleProperties[propertyName];
				this.titleTextRenderer[propertyName] = propertyValue;
			}
		}

		/**
		 * @private
		 */
		protected function calculateExtraOSStatusBarPadding():Number
		{
			if(!this._useExtraPaddingForOSStatusBar)
			{
				return 0;
			}
			//first, we check if it's iOS or not. at this time, we only need to
			//use extra padding on iOS. android and others are fine.
			var os:String = Capabilities.os;
			if(os.indexOf(IOS_NAME_PREFIX) != 0 || parseInt(os.substr(IOS_NAME_PREFIX.length, 1), 10) < STATUS_BAR_MIN_IOS_VERSION)
			{
				return 0;
			}
			//next, we check if the app is full screen or not. if it is full
			//screen, then the status bar isn't visible, and we don't need the
			//extra padding.
			var nativeStage:Stage = Starling.current.nativeStage;
			if(nativeStage.displayState != StageDisplayState.NORMAL)
			{
				return 0;
			}
			if(DeviceCapabilities.dpi >= IOS_RETINA_MINIMUM_DPI)
			{
				//retina devices have more padding than non-retina
				//we also need to account for contentScaleFactor
				return IOS_RETINA_STATUS_BAR_HEIGHT / Starling.current.contentScaleFactor;
			}
			return IOS_NON_RETINA_STATUS_BAR_HEIGHT / Starling.current.contentScaleFactor;
		}

		/**
		 * @private
		 */
		protected function layoutBackground():void
		{
			if(!this.currentBackgroundSkin)
			{
				return;
			}
			this.currentBackgroundSkin.width = this.actualWidth;
			this.currentBackgroundSkin.height = this.actualHeight;
		}

		/**
		 * @private
		 */
		protected function layoutLeftItems():void
		{
			for each(var item:DisplayObject in this._leftItems)
			{
				if(item is IValidating)
				{
					IValidating(item).validate();
				}
			}
			HELPER_BOUNDS.x = HELPER_BOUNDS.y = 0;
			HELPER_BOUNDS.scrollX = HELPER_BOUNDS.scrollY = 0;
			HELPER_BOUNDS.explicitWidth = this.actualWidth;
			HELPER_BOUNDS.explicitHeight = this.actualHeight;
			this._layout.horizontalAlign = HorizontalLayout.HORIZONTAL_ALIGN_LEFT;
			this._layout.paddingRight = 0;
			this._layout.paddingLeft = this._paddingLeft;
			this._layout.layout(this._leftItems, HELPER_BOUNDS, HELPER_LAYOUT_RESULT);
			this.leftItemsWidth = HELPER_LAYOUT_RESULT.contentWidth;
			if(this.leftItemsWidth !== this.leftItemsWidth) //isNaN
			{
				this.leftItemsWidth = 0;
			}

		}

		/**
		 * @private
		 */
		protected function layoutRightItems():void
		{
			for each(var item:DisplayObject in this._rightItems)
			{
				if(item is IValidating)
				{
					IValidating(item).validate();
				}
			}
			HELPER_BOUNDS.x = HELPER_BOUNDS.y = 0;
			HELPER_BOUNDS.scrollX = HELPER_BOUNDS.scrollY = 0;
			HELPER_BOUNDS.explicitWidth = this.actualWidth;
			HELPER_BOUNDS.explicitHeight = this.actualHeight;
			this._layout.horizontalAlign = HorizontalLayout.HORIZONTAL_ALIGN_RIGHT;
			this._layout.paddingRight = this._paddingRight;
			this._layout.paddingLeft = 0;
			this._layout.layout(this._rightItems, HELPER_BOUNDS, HELPER_LAYOUT_RESULT);
			this.rightItemsWidth = HELPER_LAYOUT_RESULT.contentWidth;
			if(this.rightItemsWidth !== this.rightItemsWidth) //isNaN
			{
				this.rightItemsWidth = 0;
			}
		}

		/**
		 * @private
		 */
		protected function layoutCenterItems():void
		{
			for each(var item:DisplayObject in this._centerItems)
			{
				if(item is IValidating)
				{
					IValidating(item).validate();
				}
			}
			HELPER_BOUNDS.x = HELPER_BOUNDS.y = 0;
			HELPER_BOUNDS.scrollX = HELPER_BOUNDS.scrollY = 0;
			HELPER_BOUNDS.explicitWidth = this.actualWidth;
			HELPER_BOUNDS.explicitHeight = this.actualHeight;
			this._layout.horizontalAlign = HorizontalLayout.HORIZONTAL_ALIGN_CENTER;
			this._layout.paddingRight = this._paddingRight;
			this._layout.paddingLeft = this._paddingLeft;
			this._layout.layout(this._centerItems, HELPER_BOUNDS, HELPER_LAYOUT_RESULT);
		}

		/**
		 * @private
		 */
		protected function layoutTitle():void
		{
			if((this._titleAlign == TITLE_ALIGN_CENTER && this._centerItems) || this._title.length == 0)
			{
				this.titleTextRenderer.visible = false;
				return;
			}
			this.titleTextRenderer.visible = true;
			var calculatedTitleGap:Number = this._titleGap;
			if(calculatedTitleGap !== calculatedTitleGap) //isNaN
			{
				calculatedTitleGap = this._gap;
			}
			//left and right offsets already include padding
			var leftOffset:Number = (this._leftItems && this._leftItems.length > 0) ? (this.leftItemsWidth + calculatedTitleGap) : 0;
			var rightOffset:Number = (this._rightItems && this._rightItems.length > 0) ? (this.rightItemsWidth + calculatedTitleGap) : 0;
			if(this._titleAlign == TITLE_ALIGN_PREFER_LEFT && (!this._leftItems || this._leftItems.length == 0))
			{
				this.titleTextRenderer.maxWidth = this.actualWidth - this._paddingLeft - rightOffset;
				this.titleTextRenderer.validate();
				this.titleTextRenderer.x = this._paddingLeft;
			}
			else if(this._titleAlign == TITLE_ALIGN_PREFER_RIGHT && (!this._rightItems || this._rightItems.length == 0))
			{
				this.titleTextRenderer.maxWidth = this.actualWidth - this._paddingRight - leftOffset;
				this.titleTextRenderer.validate();
				this.titleTextRenderer.x = this.actualWidth - this._paddingRight - this.titleTextRenderer.width;
			}
			else
			{
				var actualWidthMinusPadding:Number = this.actualWidth - this._paddingLeft - this._paddingRight;
				var actualWidthMinusOffsets:Number = this.actualWidth - leftOffset - rightOffset;
				this.titleTextRenderer.maxWidth = actualWidthMinusOffsets;
				this.titleTextRenderer.validate();
				var idealTitlePosition:Number = this._paddingLeft + (actualWidthMinusPadding - this.titleTextRenderer.width) / 2;
				if(leftOffset > idealTitlePosition ||
					(idealTitlePosition + this.titleTextRenderer.width) > (this.actualWidth - rightOffset))
				{
					this.titleTextRenderer.x = leftOffset + (actualWidthMinusOffsets - this.titleTextRenderer.width) / 2;
				}
				else
				{
					this.titleTextRenderer.x = idealTitlePosition;
				}
			}
			var paddingTop:Number = this._paddingTop + this.calculateExtraOSStatusBarPadding();
			if(this._verticalAlign == VERTICAL_ALIGN_TOP)
			{
				this.titleTextRenderer.y = paddingTop;
			}
			else if(this._verticalAlign == VERTICAL_ALIGN_BOTTOM)
			{
				this.titleTextRenderer.y = this.actualHeight - this._paddingBottom - this.titleTextRenderer.height;
			}
			else
			{
				this.titleTextRenderer.y = paddingTop + (this.actualHeight - paddingTop - this._paddingBottom - this.titleTextRenderer.height) / 2;
			}
		}

		/**
		 * @private
		 */
		protected function header_addedToStageHandler(event:Event):void
		{
			Starling.current.nativeStage.addEventListener("fullScreen", nativeStage_fullScreenHandler);
		}

		/**
		 * @private
		 */
		protected function header_removedFromStageHandler(event:Event):void
		{
			Starling.current.nativeStage.removeEventListener("fullScreen", nativeStage_fullScreenHandler);
		}

		/**
		 * @private
		 */
		protected function nativeStage_fullScreenHandler(event:FullScreenEvent):void
		{
			this.invalidate(INVALIDATION_FLAG_SIZE);
		}

		/**
		 * @private
		 */
		protected function titleProperties_onChange(proxy:PropertyProxy, propertyName:String):void
		{
			this.invalidate(INVALIDATION_FLAG_STYLES);
		}

		/**
		 * @private
		 */
		protected function item_resizeHandler(event:Event):void
		{
			this.invalidate(INVALIDATION_FLAG_SIZE);
		}
	}
}<|MERGE_RESOLUTION|>--- conflicted
+++ resolved
@@ -291,8 +291,6 @@
 		/**
 		 * @private
 		 */
-<<<<<<< HEAD
-=======
 		protected var _titleFactory:Function;
 
 		/**
@@ -348,20 +346,8 @@
 		}
 
 		/**
-		 * The text renderer for the header's title.
-		 *
-		 * <p>For internal use in subclasses.</p>
-		 *
-		 * @see #title
-		 * @see #titleFactory
-		 * @see #createTitle()
-		 */
-		protected var titleTextRenderer:ITextRenderer;
-
-		/**
-		 * @private
-		 */
->>>>>>> 51b1f951
+		 * @private
+		 */
 		protected var _disposeItems:Boolean = true;
 
 		/**
@@ -1007,65 +993,6 @@
 				this.addChildAt(this._backgroundDisabledSkin, 0);
 			}
 			this.invalidate(INVALIDATION_FLAG_STYLES);
-		}
-
-		/**
-		 * @private
-		 */
-		protected var _titleFactory:Function;
-
-		/**
-		 * A function used to instantiate the header's title text renderer
-		 * sub-component. By default, the header will use the global text
-		 * renderer factory, <code>FeathersControl.defaultTextRendererFactory()</code>,
-		 * to create the title text renderer. The title text renderer must be an
-		 * instance of <code>ITextRenderer</code>. This factory can be used to
-		 * change properties on the title text renderer when it is first
-		 * created. For instance, if you are skinning Feathers components
-		 * without a theme, you might use this factory to style the title text
-		 * renderer.
-		 *
-		 * <p>If you are not using a theme, the title factory can be used to
-		 * provide skin the title with appropriate text styles.</p>
-		 *
-		 * <p>The factory should have the following function signature:</p>
-		 * <pre>function():ITextRenderer</pre>
-		 *
-		 * <p>In the following example, a custom title factory is passed to the
-		 * header:</p>
-		 *
-		 * <listing version="3.0">
-		 * header.titleFactory = function():ITextRenderer
-		 * {
-		 *     var titleRenderer:TextFieldTextRenderer = new TextFieldTextRenderer();
-		 *     titleRenderer.textFormat = new TextFormat( "_sans", 12, 0xff0000 );
-		 *     return titleRenderer;
-		 * }</listing>
-		 *
-		 * @default null
-		 *
-		 * @see #title
-		 * @see feathers.core.ITextRenderer
-		 * @see feathers.core.FeathersControl#defaultTextRendererFactory
-		 * @see feathers.controls.text.BitmapFontTextRenderer
-		 * @see feathers.controls.text.TextFieldTextRenderer
-		 */
-		public function get titleFactory():Function
-		{
-			return this._titleFactory;
-		}
-
-		/**
-		 * @private
-		 */
-		public function set titleFactory(value:Function):void
-		{
-			if(this._titleFactory == value)
-			{
-				return;
-			}
-			this._titleFactory = value;
-			this.invalidate(INVALIDATION_FLAG_TEXT_RENDERER);
 		}
 
 		/**

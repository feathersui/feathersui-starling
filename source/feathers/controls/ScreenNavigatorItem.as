/*
Feathers
Copyright 2012-2017 Bowler Hat LLC. All Rights Reserved.

This program is free software. You can redistribute and/or modify it in
accordance with the terms of the accompanying license agreement.
*/
package feathers.controls
{
	import feathers.controls.supportClasses.IScreenNavigatorItem;

	import mx.core.IMXMLObject;

	import starling.display.DisplayObject;

	[DefaultProperty("screen")]
	/**
	 * Data for an individual screen that will be displayed by a
	 * <code>ScreenNavigator</code> component.
	 *
	 * <p>The following example creates a new <code>ScreenNavigatorItem</code>
	 * using the <code>SettingsScreen</code> class to instantiate the screen
	 * instance. When the screen is shown, its <code>settings</code> property
	 * will be set. When the screen instance dispatches
	 * <code>Event.COMPLETE</code>, the <code>ScreenNavigator</code> will
	 * navigate to a screen with the ID <code>"mainMenu"</code>.</p>
	 *
	 * <listing version="3.0">
	 * var settingsData:Object = { volume: 0.8, difficulty: "hard" };
	 * var item:ScreenNavigatorItem = new ScreenNavigatorItem( SettingsScreen );
	 * item.properties.settings = settingsData;
	 * item.setScreenIDForEvent( Event.COMPLETE, "mainMenu" );
	 * navigator.addScreen( "settings", item );</listing>
	 *
	 * @see ../../../help/screen-navigator.html How to use the Feathers ScreenNavigator component
	 * @see feathers.controls.ScreenNavigator
	 *
	 * @productversion Feathers 1.0.0
	 */
	public class ScreenNavigatorItem implements IScreenNavigatorItem, IMXMLObject
	{
		/**
		 * Constructor.
		 */
		public function ScreenNavigatorItem(screen:Object = null, events:Object = null, properties:Object = null)
		{
			this._screen = screen;
			this._events = events ? events : {};
			this._properties = properties ? properties : {};
		}

		/**
		 * @private
		 */
		protected var _screen:Object;
		
		/**
		 * The screen to be displayed by the <code>ScreenNavigator</code>. It
		 * may be one of several possible types:
		 *
		 * <ul>
		 *     <li>a <code>Class</code> that may be instantiated to create a <code>DisplayObject</code></li>
		 *     <li>a <code>Function</code> that returns a <code>DisplayObject</code></li>
		 *     <li>a Starling <code>DisplayObject</code> that is already instantiated</li>
		 * </ul>
		 *
		 * <p>If the screen is a <code>Class</code> or a <code>Function</code>,
		 * a new instance of the screen will be instantiated every time that it
		 * is shown by the <code>ScreenNavigator</code>. The screen's state
		 * will not be saved automatically. The screen's state may be saved in
		 * <code>properties</code>, if needed.</p>
		 *
		 * <p>If the screen is a <code>DisplayObject</code>, the same instance
		 * will be reused every time that it is shown by the
		 * <code>ScreenNavigator</code>. When the screen is shown again, its
		 * state will remain the same as when it was previously hidden. However,
		 * the screen will also be kept in memory even when it isn't visible,
		 * limiting the resources that are available for other screens.</p>
		 *
		 * @default null
		 */
		public function get screen():Object
		{
			return this._screen;
		}

		/**
		 * @private
		 */
		public function set screen(value:Object):void
		{
			this._screen = value;
		}

		/**
		 * @private
		 */
		protected var _events:Object;
		
		/**
		 * A set of key-value pairs representing actions that should be
		 * triggered when events are dispatched by the screen when it is shown.
		 * A pair's key is the event type to listen for (or the property name of
		 * an <code>ISignal</code> instance), and a pair's value is one of two
		 * possible types. When this event is dispatched, and a pair's value
		 * is a <code>String</code>, the <code>ScreenNavigator</code> will show
		 * another screen with an ID equal to the string value. When this event
		 * is dispatched, and the pair's value is a <code>Function</code>, the
		 * function will be called as if it were a listener for the event.
		 *
		 * @see #setFunctionForEvent()
		 * @see #setScreenIDForEvent()
		 */
		public function get events():Object
		{
			return this._events;
		}

		/**
		 * @private
		 */
		public function set events(value:Object):void
		{
			if(!value)
			{
				value = {};
			}
			this._events = value;
		}

		/**
		 * @private
		 */
		protected var _properties:Object;
		
		/**
		 * A set of key-value pairs representing properties to be set on the
		 * screen when it is shown. A pair's key is the name of the screen's
		 * property, and a pair's value is the value to be passed to the
		 * screen's property.
		 */
		public function get properties():Object
		{
			return this._properties;
		}

		/**
		 * @private
		 */
		public function set properties(value:Object):void
		{
			if(!value)
			{
				value = {};
			}
			this._properties = value;
		}

		/**
		 * @inheritDoc
		 */
		public function get canDispose():Boolean
		{
			return !(this._screen is DisplayObject);
		}

		/**
		 * @private
		 */
<<<<<<< HEAD
		private var _mxmlID:String;

		/**
		 * @private
		 */
		public function get mxmlID():String
		{
			return this._mxmlID;
=======
		protected var _transitionDelayEvent:String = null;

		/**
		 * @inheritDoc
		 */
		public function get transitionDelayEvent():String
		{
			return this._transitionDelayEvent;
>>>>>>> 7cb598ba
		}

		/**
		 * @private
		 */
<<<<<<< HEAD
		public function initialized(document:Object, id:String):void
		{
			if(!id)
			{
				throw new Error("ScreenNavigatorItem must have an \"id\" in MXML.");
			}
			this._mxmlID = id;
=======
		public function set transitionDelayEvent(value:String):void
		{
			this._transitionDelayEvent = value;
>>>>>>> 7cb598ba
		}

		/**
		 * Specifies a function to call when an event is dispatched by the
		 * screen.
		 *
		 * <p>If the screen is currently being displayed by a
		 * <code>ScreenNavigator</code>, and you call
		 * <code>setFunctionForEvent()</code> on the <code>ScreenNavigatorItem</code>,
		 * the <code>ScreenNavigator</code> won't listen for the event until
		 * the next time that the screen is shown.</p>
		 *
		 * @see #setScreenIDForEvent()
		 * @see #clearEvent()
		 * @see #events
		 */
		public function setFunctionForEvent(eventType:String, action:Function):void
		{
			this._events[eventType] = action;
		}

		/**
		 * Specifies another screen to navigate to when an event is dispatched
		 * by this screen. The other screen should be specified by its ID that
		 * is registered with the <code>ScreenNavigator</code>.
		 *
		 * <p>If the screen is currently being displayed by a
		 * <code>ScreenNavigator</code>, and you call
		 * <code>setScreenIDForEvent()</code> on the <code>ScreenNavigatorItem</code>,
		 * the <code>ScreenNavigator</code> won't listen for the event until the
		 * next time that the screen is shown.</p>
		 *
		 * @see #setFunctionForEvent()
		 * @see #clearEvent()
		 * @see #events
		 */
		public function setScreenIDForEvent(eventType:String, screenID:String):void
		{
			this._events[eventType] = screenID;
		}

		/**
		 * Cancels the action previously registered to be triggered when the
		 * screen dispatches an event.
		 *
		 * @see #events
		 */
		public function clearEvent(eventType:String):void
		{
			delete this._events[eventType];
		}
		
		/**
		 * @inheritDoc
		 */
		public function getScreen():DisplayObject
		{
			var screenInstance:DisplayObject;
			if(this._screen is Class)
			{
				var ScreenType:Class = Class(this._screen);
				screenInstance = new ScreenType();
			}
			else if(this._screen is Function)
			{
				screenInstance = DisplayObject((this._screen as Function)());
			}
			else
			{
				screenInstance = DisplayObject(this._screen);
			}
			if(!(screenInstance is DisplayObject))
			{
				throw new ArgumentError("ScreenNavigatorItem \"getScreen()\" must return a Starling display object.");
			}
			
			if(this._properties)
			{
				for(var propertyName:String in this._properties)
				{
					screenInstance[propertyName] = this._properties[propertyName];
				}
			}
			
			return screenInstance;
		}
	}
}<|MERGE_RESOLUTION|>--- conflicted
+++ resolved
@@ -167,7 +167,6 @@
 		/**
 		 * @private
 		 */
-<<<<<<< HEAD
 		private var _mxmlID:String;
 
 		/**
@@ -176,7 +175,11 @@
 		public function get mxmlID():String
 		{
 			return this._mxmlID;
-=======
+		}
+
+		/**
+		 * @private
+		 */
 		protected var _transitionDelayEvent:String = null;
 
 		/**
@@ -185,13 +188,19 @@
 		public function get transitionDelayEvent():String
 		{
 			return this._transitionDelayEvent;
->>>>>>> 7cb598ba
-		}
-
-		/**
-		 * @private
-		 */
-<<<<<<< HEAD
+		}
+
+		/**
+		 * @private
+		 */
+		public function set transitionDelayEvent(value:String):void
+		{
+			this._transitionDelayEvent = value;
+		}
+
+		/**
+		 * @private
+		 */
 		public function initialized(document:Object, id:String):void
 		{
 			if(!id)
@@ -199,11 +208,6 @@
 				throw new Error("ScreenNavigatorItem must have an \"id\" in MXML.");
 			}
 			this._mxmlID = id;
-=======
-		public function set transitionDelayEvent(value:String):void
-		{
-			this._transitionDelayEvent = value;
->>>>>>> 7cb598ba
 		}
 
 		/**

--- conflicted
+++ resolved
@@ -2109,12 +2109,8 @@
 				offLabelFactory = FeathersControl.defaultTextRendererFactory;
 			}
 			this.offTextRenderer = ITextRenderer(offLabelFactory());
-<<<<<<< HEAD
 			var offLabelStyleName:String = this._customOffLabelStyleName != null ? this._customOffLabelStyleName : this.offLabelStyleName;
 			this.offTextRenderer.styleNameList.add(offLabelStyleName);
-=======
-			this.offTextRenderer.styleNameList.add(this.offLabelStyleName);
->>>>>>> 51b1f951
 			this.offTextRenderer.clipRect = new Rectangle();
 			this.addChildAt(DisplayObject(this.offTextRenderer), index);
 
@@ -2128,12 +2124,9 @@
 				onLabelFactory = FeathersControl.defaultTextRendererFactory;
 			}
 			this.onTextRenderer = ITextRenderer(onLabelFactory());
-<<<<<<< HEAD
+
 			var onLabelStyleName:String = this._customOnLabelStyleName != null ? this._customOnLabelStyleName : this.onLabelStyleName;
 			this.onTextRenderer.styleNameList.add(onLabelStyleName);
-=======
-			this.onTextRenderer.styleNameList.add(this.onLabelStyleName);
->>>>>>> 51b1f951
 			this.onTextRenderer.clipRect = new Rectangle();
 			this.addChildAt(DisplayObject(this.onTextRenderer), index);
 		}

--- conflicted
+++ resolved
@@ -124,12 +124,8 @@
 	 * @eventType starling.events.Event.CLOSE
 	 */
 	[Event(name="close",type="starling.events.Event")]
-<<<<<<< HEAD
 	
 	[DefaultProperty("text")]
-=======
-
->>>>>>> f24f2159
 	/**
 	 * A special <code>Callout</code> designed to display text.
 	 *

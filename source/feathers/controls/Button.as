--- conflicted
+++ resolved
@@ -2378,16 +2378,12 @@
 			{
 				var factory:Function = this._labelFactory != null ? this._labelFactory : FeathersControl.defaultTextRendererFactory;
 				this.labelTextRenderer = ITextRenderer(factory());
-<<<<<<< HEAD
 				var labelStyleName:String = this._customLabelStyleName != null ? this._customLabelStyleName : this.labelStyleName;
 				this.labelTextRenderer.styleNameList.add(labelStyleName);
 				if(this.labelTextRenderer is IStateObserver)
 				{
 					IStateObserver(this.labelTextRenderer).stateContext = this;
 				}
-=======
-				this.labelTextRenderer.styleNameList.add(this.labelStyleName);
->>>>>>> 51b1f951
 				this.addChild(DisplayObject(this.labelTextRenderer));
 			}
 		}

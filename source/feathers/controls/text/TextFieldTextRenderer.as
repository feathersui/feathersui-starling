--- conflicted
+++ resolved
@@ -917,22 +917,18 @@
 			{
 				this.textField.wordWrap = this._wordWrap;
 				this.textField.embedFonts = this._embedFonts;
-<<<<<<< HEAD
 				if(this._styleSheet)
-=======
-				if(!this._isEnabled && this._disabledTextFormat)
-				{
-					this.textField.defaultTextFormat = this._disabledTextFormat;
-				}
-				else if(this._textFormat)
->>>>>>> 15fcd7b9
 				{
 					this.textField.styleSheet = this._styleSheet;
 				}
 				else
 				{
 					this.textField.styleSheet = null;
-					if(this._textFormat)
+					if(!this._isEnabled && this._disabledTextFormat)
+					{
+						this.textField.defaultTextFormat = this._disabledTextFormat;
+					}
+					else if(this._textFormat)
 					{
 						this.textField.defaultTextFormat = this._textFormat;
 					}

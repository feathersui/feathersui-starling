--- conflicted
+++ resolved
@@ -237,47 +237,14 @@
 		}
 
 		/**
-<<<<<<< HEAD
 		 * @private
 		 */
 		override protected function get defaultStyleProvider():IStyleProvider
 		{
 			return globalStyleProvider;
 		}
-
-		/**
-		 * @private
-		 */
-		override public function set x(value:Number):void
-		{
-			if(super.x == value)
-			{
-				return;
-			}
-			super.x = value;
-			//we need to know when the position changes to change the position
-			//of the StageText instance.
-			this.invalidate(INVALIDATION_FLAG_POSITION);
-		}
-
-		/**
-		 * @private
-		 */
-		override public function set y(value:Number):void
-		{
-			if(super.y == value)
-			{
-				return;
-			}
-			super.y = value;
-			//we need to know when the position changes to change the position
-			//of the StageText instance.
-			this.invalidate(INVALIDATION_FLAG_POSITION);
-		}
-
-		/**
-=======
->>>>>>> 51b1f951
+		
+		/**
 		 * The StageText instance. It's typed Object so that a replacement class
 		 * can be used in browser-based Flash Player.
 		 */

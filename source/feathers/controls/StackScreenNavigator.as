/*
Feathers
Copyright 2012-2018 Bowler Hat LLC. All Rights Reserved.

This program is free software. You can redistribute and/or modify it in
accordance with the terms of the accompanying license agreement.
*/
package feathers.controls
{
	import feathers.controls.supportClasses.BaseScreenNavigator;
	import feathers.core.IFeathersControl;
	import feathers.events.ExclusiveTouch;
	import feathers.events.FeathersEventType;
	import feathers.skins.IStyleProvider;
	import feathers.system.DeviceCapabilities;

	import flash.geom.Point;
	import flash.utils.getTimer;

	import starling.core.Starling;
	import starling.display.DisplayObject;
	import starling.events.Event;
	import starling.events.Touch;
	import starling.events.TouchEvent;
	import starling.events.TouchPhase;
	import starling.utils.Pool;
	import feathers.motion.effectClasses.IEffectContext;

	[DefaultProperty("mxmlContent")]
	/**
	 * Typically used to provide some kind of animation or visual effect,
	 * this function that is called when the screen navigator pushes a new
	 * screen onto the stack.
	 *
	 * <p>In the following example, the screen navigator is given a push
	 * transition that slides the screens to the left:</p>
	 *
	 * <listing version="3.0">
	 * navigator.pushTransition = Slide.createSlideLeftTransition();</listing>
	 *
	 * <p>A number of animated transitions may be found in the
	 * <a href="../motion/package-detail.html">feathers.motion</a> package.
	 * However, you are not limited to only these transitions. It's possible
	 * to create custom transitions too.</p>
	 *
	 * <p>A custom transition function should have the following signature:</p>
	 * <pre>function(oldScreen:DisplayObject, newScreen:DisplayObject, completeCallback:Function):void</pre>
	 *
	 * <p>Either of the <code>oldScreen</code> and <code>newScreen</code>
	 * arguments may be <code>null</code>, but never both. The
	 * <code>oldScreen</code> argument will be <code>null</code> when the
	 * first screen is displayed or when a new screen is displayed after
	 * clearing the screen. The <code>newScreen</code> argument will
	 * be null when clearing the screen.</p>
	 *
	 * <p>The <code>completeCallback</code> function <em>must</em> be called
	 * when the transition effect finishes. This callback indicate to the
	 * screen navigator that the transition has finished. This function has
	 * the following signature:</p>
	 *
	 * <pre>function(cancelTransition:Boolean = false):void</pre>
	 *
	 * <p>The first argument defaults to <code>false</code>, meaning that
	 * the transition completed successfully. In most cases, this callback
	 * may be called without arguments. If a transition is cancelled before
	 * completion (perhaps through some kind of user interaction), and the
	 * previous screen should be restored, pass <code>true</code> as the
	 * first argument to the callback to inform the screen navigator that
	 * the transition is cancelled.</p>
	 *
	 * @default null
	 *
	 * @see ../../../help/transitions.html Transitions for Feathers screen navigators
	 * @see #pushScreen()
	 * @see #popTransition
	 * @see #popToRootTransition
	 */
	[Style(name="pushTransition",type="Function")]

	/**
	 * Typically used to provide some kind of animation or visual effect,
	 * this function that is called when the screen navigator pops a screen
	 * from the top of the stack.
	 *
	 * <p>In the following example, the screen navigator is given a pop
	 * transition that slides the screens to the right:</p>
	 *
	 * <listing version="3.0">
	 * navigator.popTransition = Slide.createSlideRightTransition();</listing>
	 *
	 * <p>A number of animated transitions may be found in the
	 * <a href="../motion/package-detail.html">feathers.motion</a> package.
	 * However, you are not limited to only these transitions. It's possible
	 * to create custom transitions too.</p>
	 *
	 * <p>A custom transition function should have the following signature:</p>
	 * <pre>function(oldScreen:DisplayObject, newScreen:DisplayObject, completeCallback:Function):void</pre>
	 *
	 * <p>Either of the <code>oldScreen</code> and <code>newScreen</code>
	 * arguments may be <code>null</code>, but never both. The
	 * <code>oldScreen</code> argument will be <code>null</code> when the
	 * first screen is displayed or when a new screen is displayed after
	 * clearing the screen. The <code>newScreen</code> argument will
	 * be null when clearing the screen.</p>
	 *
	 * <p>The <code>completeCallback</code> function <em>must</em> be called
	 * when the transition effect finishes. This callback indicate to the
	 * screen navigator that the transition has finished. This function has
	 * the following signature:</p>
	 *
	 * <pre>function(cancelTransition:Boolean = false):void</pre>
	 *
	 * <p>The first argument defaults to <code>false</code>, meaning that
	 * the transition completed successfully. In most cases, this callback
	 * may be called without arguments. If a transition is cancelled before
	 * completion (perhaps through some kind of user interaction), and the
	 * previous screen should be restored, pass <code>true</code> as the
	 * first argument to the callback to inform the screen navigator that
	 * the transition is cancelled.</p>
	 *
	 * @default null
	 *
	 * @see ../../../help/transitions.html Transitions for Feathers screen navigators
	 * @see #popScreen()
	 * @see #pushTransition
	 * @see #popToRootTransition
	 */
	[Style(name="popTransition",type="Function")]

	/**
	 * Typically used to provide some kind of animation or visual effect, a
	 * function that is called when the screen navigator clears its stack,
	 * to show the first screen that was pushed onto the stack.
	 *
	 * <p>If this property is <code>null</code>, the value of the
	 * <code>popTransition</code> property will be used instead.</p>
	 *
	 * <p>In the following example, a custom pop to root transition is
	 * passed to the screen navigator:</p>
	 *
	 * <listing version="3.0">
	 * navigator.popToRootTransition = Fade.createFadeInTransition();</listing>
	 *
	 * <p>A number of animated transitions may be found in the
	 * <a href="../motion/package-detail.html">feathers.motion</a> package.
	 * However, you are not limited to only these transitions. It's possible
	 * to create custom transitions too.</p>
	 *
	 * <p>A custom transition function should have the following signature:</p>
	 * <pre>function(oldScreen:DisplayObject, newScreen:DisplayObject, completeCallback:Function):void</pre>
	 *
	 * <p>Either of the <code>oldScreen</code> and <code>newScreen</code>
	 * arguments may be <code>null</code>, but never both. The
	 * <code>oldScreen</code> argument will be <code>null</code> when the
	 * first screen is displayed or when a new screen is displayed after
	 * clearing the screen. The <code>newScreen</code> argument will
	 * be null when clearing the screen.</p>
	 *
	 * <p>The <code>completeCallback</code> function <em>must</em> be called
	 * when the transition effect finishes. This callback indicate to the
	 * screen navigator that the transition has finished. This function has
	 * the following signature:</p>
	 *
	 * <pre>function(cancelTransition:Boolean = false):void</pre>
	 *
	 * <p>The first argument defaults to <code>false</code>, meaning that
	 * the transition completed successfully. In most cases, this callback
	 * may be called without arguments. If a transition is cancelled before
	 * completion (perhaps through some kind of user interaction), and the
	 * previous screen should be restored, pass <code>true</code> as the
	 * first argument to the callback to inform the screen navigator that
	 * the transition is cancelled.</p>
	 *
	 * @default null
	 *
	 * @see ../../../help/transitions.html Transitions for Feathers screen navigators
	 * @see #popToRootScreen()
	 * @see #pushTransition
	 * @see #popTransition
	 */
	[Style(name="popToRootTransition",type="Function")]

	/**
	 * A "view stack"-like container that supports navigation between screens
	 * (any display object) through events.
	 *
	 * <p>The following example creates a screen navigator, adds a screen and
	 * displays it:</p>
	 *
	 * <listing version="3.0">
	 * var navigator:StackScreenNavigator = new StackScreenNavigator();
	 * navigator.addScreen( "mainMenu", new StackScreenNavigatorItem( MainMenuScreen ) );
	 * this.addChild( navigator );
	 * 
	 * navigator.rootScreenID = "mainMenu";</listing>
	 *
	 * @see ../../../help/stack-screen-navigator.html How to use the Feathers StackScreenNavigator component
	 * @see ../../../help/transitions.html Transitions for Feathers screen navigators
	 * @see feathers.controls.StackScreenNavigatorItem
	 *
	 * @productversion Feathers 2.1.0
	 */
	public class StackScreenNavigator extends BaseScreenNavigator
	{
		[Deprecated(replacement="feathers.controls.AutoSizeMode.STAGE",since="3.0.0")]
		/**
		 * @private
		 * DEPRECATED: Replaced by <code>feathers.controls.AutoSizeMode.STAGE</code>.
		 *
		 * <p><strong>DEPRECATION WARNING:</strong> This constant is deprecated
		 * starting with Feathers 3.0. It will be removed in a future version of
		 * Feathers according to the standard
		 * <a target="_top" href="../../../help/deprecation-policy.html">Feathers deprecation policy</a>.</p>
		 */
		public static const AUTO_SIZE_MODE_STAGE:String = "stage";

		[Deprecated(replacement="feathers.controls.AutoSizeMode.CONTENT",since="3.0.0")]
		/**
		 * @private
		 * DEPRECATED: Replaced by <code>feathers.controls.AutoSizeMode.CONTENT</code>.
		 *
		 * <p><strong>DEPRECATION WARNING:</strong> This constant is deprecated
		 * starting with Feathers 3.0. It will be removed in a future version of
		 * Feathers according to the standard
		 * <a target="_top" href="../../../help/deprecation-policy.html">Feathers deprecation policy</a>.</p>
		 */
		public static const AUTO_SIZE_MODE_CONTENT:String = "content";

		/**
		 * @private
		 * The current velocity is given high importance.
		 */
		private static const CURRENT_VELOCITY_WEIGHT:Number = 2.33;

		/**
		 * @private
		 * Older saved velocities are given less importance.
		 */
		private static const VELOCITY_WEIGHTS:Vector.<Number> = new <Number>[1, 1.33, 1.66, 2];

		/**
		 * @private
		 */
		private static const MAXIMUM_SAVED_VELOCITY_COUNT:int = 4;

		/**
		 * The default <code>IStyleProvider</code> for all <code>StackScreenNavigator</code>
		 * components.
		 *
		 * @default null
		 * @see feathers.core.FeathersControl#styleProvider
		 */
		public static var globalStyleProvider:IStyleProvider;

		/**
		 * Constructor.
		 */
		public function StackScreenNavigator()
		{
			super();
			this.addEventListener(FeathersEventType.INITIALIZE, stackScreenNavigator_initializeHandler);
			this.addEventListener(TouchEvent.TOUCH, stackScreenNavigator_touchHandler);
		}

		/**
		 * @private
		 */
		override protected function get defaultStyleProvider():IStyleProvider
		{
			return StackScreenNavigator.globalStyleProvider;
		}

		/**
		 * @private
		 */
		protected var _touchPointID:int = -1;

		/**
		 * @private
		 */
		protected var _isDragging:Boolean = false;

		/**
		 * @private
		 */
		protected var _dragCancelled:Boolean = false;

		/**
		 * @private
		 */
		protected var _startTouchX:Number;

		/**
		 * @private
		 */
		protected var _currentTouchX:Number;

		/**
		 * @private
		 */
		protected var _previousTouchTime:int;

		/**
		 * @private
		 */
		protected var _previousTouchX:Number;

		/**
		 * @private
		 */
		protected var _velocityX:Number = 0;

		/**
		 * @private
		 */
		protected var _previousVelocityX:Vector.<Number> = new <Number>[];

		/**
		 * @private
		 */
		protected var _pushTransition:Function;

		/**
		 * @private
		 */
		public function get pushTransition():Function
		{
			return this._pushTransition;
		}

		/**
		 * @private
		 */
		public function set pushTransition(value:Function):void
		{
			if(this.processStyleRestriction(arguments.callee))
			{
				return;
			}
			this._pushTransition = value;
		}

		/**
		 * @private
		 */
		protected var _popTransition:Function;

		/**
		 * @private
		 */
		public function get popTransition():Function
		{
			return this._popTransition;
		}

		/**
		 * @private
		 */
		public function set popTransition(value:Function):void
		{
			if(this.processStyleRestriction(arguments.callee))
			{
				return;
			}
			this._popTransition = value;
		}

		/**
		 * @private
		 */
		protected var _popToRootTransition:Function = null;

		/**
		 * @private
		 */
		public function get popToRootTransition():Function
		{
			return this._popToRootTransition;
		}

		/**
		 * @private
		 */
		public function set popToRootTransition(value:Function):void
		{
			if(this.processStyleRestriction(arguments.callee))
			{
				return;
			}
			this._popToRootTransition = value;
		}

		/**
		 * @private
		 */
		protected var _poppedStackItem:StackItem = null;

		/**
		 * @private
		 */
		protected var _stack:Vector.<StackItem> = new <StackItem>[];

		/**
		 * @private
		 */
		public function get stackCount():int
		{
			var stackLength:int = this._stack.length;
			if(stackLength > 0)
			{
				return this._stack.length + 1;
			}
			if(this._activeScreen)
			{
				return 1;
			}
			return 0;
		}

		/**
		 * @private
		 */
		protected var _pushScreenEvents:Object = {};

		/**
		 * @private
		 */
		protected var _replaceScreenEvents:Object;

		/**
		 * @private
		 */
		protected var _popScreenEvents:Vector.<String>;

		/**
		 * @private
		 */
		protected var _popToRootScreenEvents:Vector.<String>;

		/**
		 * @private
		 */
		protected var _tempRootScreenID:String;

		/**
		 * Sets the first screen at the bottom of the stack, or the root screen.
		 * When this screen is shown, there will be no transition.
		 *
		 * <p>If the stack contains screens when you set this property, they
		 * will be removed from the stack. In other words, setting this property
		 * will clear the stack, erasing the current history.</p>
		 *
		 * <p>In the following example, the root screen is set:</p>
		 *
		 * <listing version="3.0">
		 * navigator.rootScreenID = "someScreen";</listing>
		 *
		 * @see #popToRootScreen()
		 */
		public function get rootScreenID():String
		{
			if(this._tempRootScreenID !== null)
			{
				return this._tempRootScreenID;
			}
			else if(this._stack.length == 0)
			{
				return this._activeScreenID;
			}
			return this._stack[0].id;
		}

		/**
		 * @private
		 */
		public function set rootScreenID(value:String):void
		{
			if(this._isInitialized)
			{
				//we may have delayed showing the root screen until after
				//initialization, but this property could be set between when
				//_isInitialized is set to true and when the screen is actually
				//shown, so we need to clear this variable, just in case. 
				this._tempRootScreenID = null;
				
				//this clears the whole stack and starts fresh
				this._stack.length = 0;
				if(value !== null)
				{
					//show without a transition because we're not navigating.
					//we're forcibly replacing the root screen.
					this.showScreenInternal(value, null);
				}
				else
				{
					this.clearScreenInternal(null);
				}
			}
			else
			{
				this._tempRootScreenID = value;
			}
		}

		/**
		 * @private
		 */
<<<<<<< HEAD
		protected var _mxmlContent:Array;

		[ArrayElementType(elementType="feathers.controls.StackScreenNavigatorItem")]
		/**
		 * @private
		 */
		public function get mxmlContent():Array
		{
			return this._mxmlContent;
=======
		protected var _minimumDragDistance:Number = 0.04;

		/**
		 * The minimum physical distance (in inches) that a touch must move
		 * before a drag gesture begins when <code>isSwipeToPopEnabled</code>
		 * is <code>true</code>.
		 *
		 * <p>In the following example, the minimum drag distance is customized:</p>
		 *
		 * <listing version="3.0">
		 * scroller.minimumDragDistance = 0.1;</listing>
		 *
		 * @default 0.04
		 * 
		 * @see #isSwipeToPopEnabled
		 */
		public function get minimumDragDistance():Number
		{
			return this._minimumDragDistance;
		}

		/**
		 * @private
		 */
		public function set minimumDragDistance(value:Number):void
		{
			this._minimumDragDistance = value;
		}

		/**
		 * @private
		 */
		protected var _minimumSwipeVelocity:Number = 5;

		/**
		 * The minimum physical velocity (in inches per second) that a touch
		 * must move before a swipe is detected. Otherwise, it will settle which
		 * screen to navigate to based on which one is closer when the touch ends.
		 *
		 * <p>In the following example, the minimum swipe velocity is customized:</p>
		 *
		 * <listing version="3.0">
		 * navigator.minimumSwipeVelocity = 2;</listing>
		 *
		 * @default 5
		 * 
		 * @see #isSwipeToPopEnabled
		 */
		public function get minimumSwipeVelocity():Number
		{
			return this._minimumSwipeVelocity;
		}

		/**
		 * @private
		 */
		public function set minimumSwipeVelocity(value:Number):void
		{
			this._minimumSwipeVelocity = value;
		}

		/**
		 * @private
		 */
		protected var _isSwipeToPopEnabled:Boolean = false;

		/**
		 * Determines if the swipe gesture to pop the current screen is enabled.
		 * 
		 * <p>In the following example, swiping to go back is enabled:</p>
		 *
		 * <listing version="3.0">
		 * navigator.isSwipeToPopEnabled = true;</listing>
		 * 
		 * @default false
		 */
		public function get isSwipeToPopEnabled():Boolean
		{
			return this._isSwipeToPopEnabled;
		}

		/**
		 * @private
		 */
		public function set isSwipeToPopEnabled(value:Boolean):void
		{
			this._isSwipeToPopEnabled = value;
		}

		/**
		 * @private
		 */
		protected var _swipeToPopGestureEdgeSize:Number = 0.1;

		/**
		 * The size (in inches) of the region near the left edge of the content
		 * that can be dragged when <code>isSwipeToPopEnabled</code> is
		 * <code>true</code>.
		 *
		 * <p>In the following example, the swipe-to-pop gesture edge size is
		 * customized:</p>
		 *
		 * <listing version="3.0">
		 * drawers.swipeToPopGestureEdgeSize = 0.25;</listing>
		 *
		 * @default 0.1
		 * 
		 * @see #isSwipeToPopEnabled
		 */
		public function get swipeToPopGestureEdgeSize():Number
		{
			return this._swipeToPopGestureEdgeSize;
>>>>>>> ba3e1ca1
		}

		/**
		 * @private
		 */
<<<<<<< HEAD
		public function set mxmlContent(value:Array):void
		{
			if(this._mxmlContent == value)
			{
				return;
			}
			this._mxmlContent = value;
			this.removeAllScreens();
			var screenCount:int = value.length;
			for(var i:int = 0; i < screenCount; i++)
			{
				var screenItem:StackScreenNavigatorItem = StackScreenNavigatorItem(value[i]);
				var screenID:String = screenItem.mxmlID;
				this.addScreen(screenID, screenItem);
			}
		}

		/**
=======
		public function set swipeToPopGestureEdgeSize(value:Number):void
		{
			this._swipeToPopGestureEdgeSize = value;
		}

		/**
		 * @private
		 */
		protected var _savedTransitionOnComplete:Function = null;

		/**
		 * @private
		 */
		protected var _dragEffectContext:IEffectContext = null;

		/**
		 * @private
		 */
		protected var _dragEffectTransition:Function = null;

		/**
>>>>>>> ba3e1ca1
		 * Registers a new screen with a string identifier that can be used
		 * to reference the screen in other calls, like <code>removeScreen()</code>
		 * or <code>pushScreen()</code>.
		 *
		 * @see #removeScreen()
		 */
		public function addScreen(id:String, item:StackScreenNavigatorItem):void
		{
			this.addScreenInternal(id, item);
		}

		/**
		 * Removes an existing screen using the identifier assigned to it in the
		 * call to <code>addScreen()</code>.
		 *
		 * @see #removeAllScreens()
		 * @see #addScreen()
		 */
		public function removeScreen(id:String):StackScreenNavigatorItem
		{
			var stackCount:int = this._stack.length;
			for(var i:int = stackCount - 1; i >= 0; i--)
			{
				var item:StackItem = this._stack[i];
				if(item.id === id)
				{
					this._stack.removeAt(i);
					//don't break here because there might be multiple screens
					//with this ID in the stack
				}
			}
			return StackScreenNavigatorItem(this.removeScreenInternal(id));
		}

		/**
		 * @private
		 */
		override public function removeAllScreens():void
		{
			this._stack.length = 0;
			super.removeAllScreens();
		}

		/**
		 * Returns the <code>StackScreenNavigatorItem</code> instance with the
		 * specified identifier.
		 */
		public function getScreen(id:String):StackScreenNavigatorItem
		{
			if(this._screens.hasOwnProperty(id))
			{
				return StackScreenNavigatorItem(this._screens[id]);
			}
			return null;
		}

		/**
		 * Pushes a screen onto the top of the stack.
		 *
		 * <p>A set of key-value pairs representing properties on the previous
		 * screen may be passed in. If the new screen is popped, these values
		 * may be used to restore the previous screen's state.</p>
		 *
		 * <p>An optional transition may be specified. If <code>null</code> the
		 * <code>pushTransition</code> property will be used instead.</p>
		 *
		 * <p>Returns a reference to the new screen, unless a transition is
		 * currently active. In that case, the new screen will be queued until
		 * the transition has completed, and no reference will be returned.</p>
		 *
		 * @see #pushTransition
		 */
		public function pushScreen(id:String, savedPreviousScreenProperties:Object = null, transition:Function = null):DisplayObject
		{
			if(transition === null)
			{
				var item:StackScreenNavigatorItem = this.getScreen(id);
				if(item && item.pushTransition !== null)
				{
					transition = item.pushTransition;
				}
				else
				{
					transition = this.pushTransition;
				}
			}
			if(this._activeScreenID)
			{
				this._stack[this._stack.length] = new StackItem(this._activeScreenID, savedPreviousScreenProperties);
			}
			else if(savedPreviousScreenProperties)
			{
				throw new ArgumentError("Cannot save properties for the previous screen because there is no previous screen.");
			}
			return this.showScreenInternal(id, transition);
		}

		/**
		 * Pops the current screen from the top of the stack, returning to the
		 * previous screen.
		 *
		 * <p>An optional transition may be specified. If <code>null</code> the
		 * <code>popTransition</code> property will be used instead.</p>
		 *
		 * <p>Returns a reference to the new screen, unless a transition is
		 * currently active. In that case, the new screen will be queued until
		 * the transition has completed, and no reference will be returned.</p>
		 *
		 * @see #popTransition
		 */
		public function popScreen(transition:Function = null):DisplayObject
		{
			if(this._stack.length === 0)
			{
				return this._activeScreen;
			}
			if(transition === null)
			{
				var screenItem:StackScreenNavigatorItem = this.getScreen(this._activeScreenID);
				if(screenItem && screenItem.popTransition !== null)
				{
					transition = screenItem.popTransition;
				}
				else
				{
					transition = this.popTransition;
				}
			}
			this._poppedStackItem = this._stack.pop();
			return this.showScreenInternal(this._poppedStackItem.id, transition, this._poppedStackItem.properties);
		}

		/**
		 * Returns to the root screen, at the bottom of the stack.
		 *
		 * <p>An optional transition may be specified. If <code>null</code>, the
		 * <code>popToRootTransition</code> or <code>popTransition</code>
		 * property will be used instead.</p>
		 *
		 * <p>Returns a reference to the new screen, unless a transition is
		 * currently active. In that case, the new screen will be queued until
		 * the transition has completed, and no reference will be returned.</p>
		 *
		 * @see #popToRootTransition
		 * @see #popTransition
		 */
		public function popToRootScreen(transition:Function = null):DisplayObject
		{
			if(this._stack.length == 0)
			{
				return this._activeScreen;
			}
			if(transition == null)
			{
				transition = this.popToRootTransition;
				if(transition == null)
				{
					transition = this.popTransition;
				}
			}
			var item:StackItem = this._stack[0];
			this._stack.length = 0;
			return this.showScreenInternal(item.id, transition, item.properties);
		}

		/**
		 * Pops all screens from the stack, leaving the
		 * <code>StackScreenNavigator</code> empty.
		 *
		 * <p>An optional transition may be specified. If <code>null</code>, the
		 * <code>popTransition</code> property will be used instead.</p>
		 *
		 * @see #popTransition
		 */
		public function popAll(transition:Function = null):void
		{
			if(!this._activeScreen)
			{
				return;
			}
			if(transition == null)
			{
				transition = this.popTransition;
			}
			this._stack.length = 0;
			this.clearScreenInternal(transition);
		}

		/**
		 * Returns to the root screen, at the bottom of the stack, but replaces
		 * it with a new root screen.
		 *
		 * <p>An optional transition may be specified. If <code>null</code>, the
		 * <code>popToRootTransition</code> or <code>popTransition</code>
		 * property will be used instead.</p>
		 *
		 * <p>Returns a reference to the new screen, unless a transition is
		 * currently active. In that case, the new screen will be queued until
		 * the transition has completed, and no reference will be returned.</p>
		 *
		 * @see #popToRootTransition
		 * @see #popTransition
		 */
		public function popToRootScreenAndReplace(id:String, transition:Function = null):DisplayObject
		{
			if(transition == null)
			{
				transition = this.popToRootTransition;
				if(transition == null)
				{
					transition = this.popTransition;
				}
			}
			this._stack.length = 0;
			return this.showScreenInternal(id, transition);
		}

		/**
		 * Replaces the current screen on the top of the stack with a new
		 * screen. May be used in the case where you want to navigate from
		 * screen A to screen B and then to screen C, but when popping screen C,
		 * you want to skip screen B and return to screen A.
		 * 
		 * <p>Returns a reference to the new screen, unless a transition is
		 * currently active. In that case, the new screen will be queued until
		 * the transition has completed, and no reference will be returned.</p>
		 *
		 * <p>An optional transition may be specified. If <code>null</code> the
		 * <code>pushTransition</code> property will be used instead.</p>
		 *
		 * @see #pushTransition
		 */
		public function replaceScreen(id:String, transition:Function = null):DisplayObject
		{
			if(transition === null)
			{
				var item:StackScreenNavigatorItem = this.getScreen(id);
				if(item && item.pushTransition !== null)
				{
					transition = item.pushTransition;
				}
				else
				{
					transition = this.pushTransition;
				}
			}
			return this.showScreenInternal(id, transition);
		}

		/**
		 * @private
		 */
		override public function hitTest(local:Point):DisplayObject
		{
			var result:DisplayObject = super.hitTest(local);
			if(this._isDragging && result !== null)
			{
				//don't allow touches to reach children while dragging
				return this;
			}
			return result;
		}

		/**
		 * @private
		 */
		override protected function prepareActiveScreen():void
		{
			var item:StackScreenNavigatorItem = StackScreenNavigatorItem(this._screens[this._activeScreenID]);
			this.addPushEventsToActiveScreen(item);
			this.addReplaceEventsToActiveScreen(item);
			this.addPopEventsToActiveScreen(item);
			this.addPopToRootEventsToActiveScreen(item);
		}

		/**
		 * @private
		 */
		override protected function cleanupActiveScreen():void
		{
			var item:StackScreenNavigatorItem = StackScreenNavigatorItem(this._screens[this._activeScreenID]);
			this.removePushEventsFromActiveScreen(item);
			this.removeReplaceEventsFromActiveScreen(item);
			this.removePopEventsFromActiveScreen(item);
			this.removePopToRootEventsFromActiveScreen(item);
		}

		/**
		 * @private
		 */
		protected function addPushEventsToActiveScreen(item:StackScreenNavigatorItem):void
		{
			var events:Object = item.pushEvents;
			var savedScreenEvents:Object = {};
			for(var eventName:String in events)
			{
				var signal:Object = null;
				if(BaseScreenNavigator.SIGNAL_TYPE !== null &&
					this._activeScreen.hasOwnProperty(eventName))
				{
					signal = this._activeScreen[eventName] as BaseScreenNavigator.SIGNAL_TYPE;
				}
				var eventAction:Object = events[eventName];
				if(eventAction is Function)
				{
					if(signal)
					{
						signal.add(eventAction as Function);
					}
					else
					{
						this._activeScreen.addEventListener(eventName, eventAction as Function);
					}
				}
				else if(eventAction is String)
				{
					if(signal)
					{
						var eventListener:Function = this.createPushScreenSignalListener(eventAction as String, signal);
						signal.add(eventListener);
					}
					else
					{
						eventListener = this.createPushScreenEventListener(eventAction as String);
						this._activeScreen.addEventListener(eventName, eventListener);
					}
					savedScreenEvents[eventName] = eventListener;
				}
				else
				{
					throw new TypeError("Unknown push event action defined for screen:", eventAction.toString());
				}
			}
			this._pushScreenEvents[this._activeScreenID] = savedScreenEvents;
		}

		/**
		 * @private
		 */
		protected function removePushEventsFromActiveScreen(item:StackScreenNavigatorItem):void
		{
			var pushEvents:Object = item.pushEvents;
			var savedScreenEvents:Object = this._pushScreenEvents[this._activeScreenID];
			for(var eventName:String in pushEvents)
			{
				var signal:Object = null;
				if(BaseScreenNavigator.SIGNAL_TYPE !== null &&
					this._activeScreen.hasOwnProperty(eventName))
				{
					signal = this._activeScreen[eventName] as BaseScreenNavigator.SIGNAL_TYPE;
				}
				var eventAction:Object = pushEvents[eventName];
				if(eventAction is Function)
				{
					if(signal)
					{
						signal.remove(eventAction as Function);
					}
					else
					{
						this._activeScreen.removeEventListener(eventName, eventAction as Function);
					}
				}
				else if(eventAction is String)
				{
					var eventListener:Function = savedScreenEvents[eventName] as Function;
					if(signal)
					{
						signal.remove(eventListener);
					}
					else
					{
						this._activeScreen.removeEventListener(eventName, eventListener);
					}
				}
			}
			this._pushScreenEvents[this._activeScreenID] = null;
		}

		/**
		 * @private
		 */
		protected function addReplaceEventsToActiveScreen(item:StackScreenNavigatorItem):void
		{
			var events:Object = item.replaceEvents;
			if(!events)
			{
				return;
			}
			var savedScreenEvents:Object = {};
			for(var eventName:String in events)
			{
				var signal:Object = null;
				if(BaseScreenNavigator.SIGNAL_TYPE !== null &&
					this._activeScreen.hasOwnProperty(eventName))
				{
					signal = this._activeScreen[eventName] as BaseScreenNavigator.SIGNAL_TYPE;
				}
				var eventAction:Object = events[eventName];
				if(eventAction is String)
				{
					if(signal)
					{
						var eventListener:Function = this.createReplaceScreenSignalListener(eventAction as String, signal);
						signal.add(eventListener);
					}
					else
					{
						eventListener = this.createReplaceScreenEventListener(eventAction as String);
						this._activeScreen.addEventListener(eventName, eventListener);
					}
					savedScreenEvents[eventName] = eventListener;
				}
				else
				{
					throw new TypeError("Unknown replace event action defined for screen:", eventAction.toString());
				}
			}
			if(!this._replaceScreenEvents)
			{
				this._replaceScreenEvents = {};
			}
			this._replaceScreenEvents[this._activeScreenID] = savedScreenEvents;
		}

		/**
		 * @private
		 */
		protected function removeReplaceEventsFromActiveScreen(item:StackScreenNavigatorItem):void
		{
			var replaceEvents:Object = item.replaceEvents;
			if(!replaceEvents)
			{
				return;
			}
			var savedScreenEvents:Object = this._replaceScreenEvents[this._activeScreenID];
			for(var eventName:String in replaceEvents)
			{
				var signal:Object = null;
				if(BaseScreenNavigator.SIGNAL_TYPE !== null &&
					this._activeScreen.hasOwnProperty(eventName))
				{
					signal = this._activeScreen[eventName] as BaseScreenNavigator.SIGNAL_TYPE;
				}
				var eventAction:Object = replaceEvents[eventName];
				if(eventAction is String)
				{
					var eventListener:Function = savedScreenEvents[eventName] as Function;
					if(signal)
					{
						signal.remove(eventListener);
					}
					else
					{
						this._activeScreen.removeEventListener(eventName, eventListener);
					}
				}
			}
			this._replaceScreenEvents[this._activeScreenID] = null;
		}

		/**
		 * @private
		 */
		protected function addPopEventsToActiveScreen(item:StackScreenNavigatorItem):void
		{
			if(!item.popEvents)
			{
				return;
			}
			//creating a copy because this array could change before the screen
			//is removed.
			var popEvents:Vector.<String> = item.popEvents.slice();
			var eventCount:int = popEvents.length;
			for(var i:int = 0; i < eventCount; i++)
			{
				var eventName:String = popEvents[i];
				var signal:Object = null;
				if(BaseScreenNavigator.SIGNAL_TYPE !== null &&
					this._activeScreen.hasOwnProperty(eventName))
				{
					signal = this._activeScreen[eventName] as BaseScreenNavigator.SIGNAL_TYPE;
				}
				if(signal)
				{
					signal.add(popSignalListener);
				}
				else
				{
					this._activeScreen.addEventListener(eventName, popEventListener);
				}
			}
			this._popScreenEvents = popEvents;
		}

		/**
		 * @private
		 */
		protected function removePopEventsFromActiveScreen(item:StackScreenNavigatorItem):void
		{
			if(!this._popScreenEvents)
			{
				return;
			}
			var eventCount:int = this._popScreenEvents.length;
			for(var i:int = 0; i < eventCount; i++)
			{
				var eventName:String = this._popScreenEvents[i];
				var signal:Object = null;
				if(BaseScreenNavigator.SIGNAL_TYPE !== null &&
					this._activeScreen.hasOwnProperty(eventName))
				{
					signal = this._activeScreen[eventName] as BaseScreenNavigator.SIGNAL_TYPE;
				}
				if(signal)
				{
					signal.remove(popSignalListener);
				}
				else
				{
					this._activeScreen.removeEventListener(eventName, popEventListener);
				}
			}
			this._popScreenEvents = null;
		}

		/**
		 * @private
		 */
		protected function removePopToRootEventsFromActiveScreen(item:StackScreenNavigatorItem):void
		{
			if(!this._popToRootScreenEvents)
			{
				return;
			}
			var eventCount:int = this._popToRootScreenEvents.length;
			for(var i:int = 0; i < eventCount; i++)
			{
				var eventName:String = this._popToRootScreenEvents[i];
				var signal:Object = null;
				if(BaseScreenNavigator.SIGNAL_TYPE !== null &&
					this._activeScreen.hasOwnProperty(eventName))
				{
					signal = this._activeScreen[eventName] as BaseScreenNavigator.SIGNAL_TYPE;
				}
				if(signal)
				{
					signal.remove(popToRootSignalListener);
				}
				else
				{
					this._activeScreen.removeEventListener(eventName, popToRootEventListener);
				}
			}
			this._popToRootScreenEvents = null;
		}

		/**
		 * @private
		 */
		protected function addPopToRootEventsToActiveScreen(item:StackScreenNavigatorItem):void
		{
			if(!item.popToRootEvents)
			{
				return;
			}
			//creating a copy because this array could change before the screen
			//is removed.
			var popToRootEvents:Vector.<String> = item.popToRootEvents.slice();
			var eventCount:int = popToRootEvents.length;
			for(var i:int = 0; i < eventCount; i++)
			{
				var eventName:String = popToRootEvents[i];
				var signal:Object = null;
				if(BaseScreenNavigator.SIGNAL_TYPE !== null &&
					this._activeScreen.hasOwnProperty(eventName))
				{
					signal = this._activeScreen[eventName] as BaseScreenNavigator.SIGNAL_TYPE;
				}
				if(signal)
				{
					signal.add(popToRootSignalListener);
				}
				else
				{
					this._activeScreen.addEventListener(eventName, popToRootEventListener);
				}
			}
			this._popToRootScreenEvents = popToRootEvents;
		}

		/**
		 * @private
		 */
		protected function createPushScreenEventListener(screenID:String):Function
		{
			var self:StackScreenNavigator = this;
			var eventListener:Function = function(event:Event, data:Object):void
			{
				self.pushScreen(screenID, data);
			};

			return eventListener;
		}

		/**
		 * @private
		 */
		protected function createPushScreenSignalListener(screenID:String, signal:Object):Function
		{
			var self:StackScreenNavigator = this;
			if(signal.valueClasses.length == 1)
			{
				//shortcut to avoid the allocation of the rest array
				var signalListener:Function = function(arg0:Object):void
				{
					self.pushScreen(screenID, arg0);
				};
			}
			else
			{
				signalListener = function(...rest:Array):void
				{
					var data:Object;
					if(rest.length > 0)
					{
						data = rest[0];
					}
					self.pushScreen(screenID, data);
				};
			}

			return signalListener;
		}

		/**
		 * @private
		 */
		protected function createReplaceScreenEventListener(screenID:String):Function
		{
			var self:StackScreenNavigator = this;
			var eventListener:Function = function(event:Event):void
			{
				self.replaceScreen(screenID);
			};

			return eventListener;
		}

		/**
		 * @private
		 */
		protected function createReplaceScreenSignalListener(screenID:String, signal:Object):Function
		{
			var self:StackScreenNavigator = this;
			if(signal.valueClasses.length == 0)
			{
				//shortcut to avoid the allocation of the rest array
				var signalListener:Function = function():void
				{
					self.replaceScreen(screenID);
				};
			}
			else
			{
				signalListener = function(...rest:Array):void
				{
					self.replaceScreen(screenID);
				};
			}

			return signalListener;
		}

		/**
		 * @private
		 */
		protected function handleTouchBegan(touch:Touch):void
		{
			var exclusiveTouch:ExclusiveTouch = ExclusiveTouch.forStage(this.stage);
			if(exclusiveTouch.getClaim(touch.id))
			{
				//already claimed
				return;
			}

			var point:Point = Pool.getPoint();
			touch.getLocation(this, point);
			var localX:Number = point.x;
			Pool.putPoint(point);

			var starling:Starling = this.stage !== null ? this.stage.starling : Starling.current;
			var leftInches:Number = localX / (DeviceCapabilities.dpi / starling.contentScaleFactor);
			if(leftInches < 0 || leftInches > this._swipeToPopGestureEdgeSize)
			{
				//we're not close enough to the edge
				return;
			}

			this._touchPointID = touch.id;
			this._velocityX = 0;
			this._previousVelocityX.length = 0;
			this._previousTouchTime = getTimer();
			this._previousTouchX = this._startTouchX = this._currentTouchX = localX;
			this._isDragging = false;
			this._dragCancelled = false;

			exclusiveTouch.addEventListener(Event.CHANGE, exclusiveTouch_changeHandler);
		}

		/**
		 * @private
		 */
		protected function handleTouchMoved(touch:Touch):void
		{
			var point:Point = Pool.getPoint();
			touch.getLocation(this, point);
			this._currentTouchX = point.x;
			Pool.putPoint(point);
			var now:int = getTimer();
			var timeOffset:int = now - this._previousTouchTime;
			if(timeOffset > 0)
			{
				//we're keeping previous velocity updates to improve accuracy
				this._previousVelocityX[this._previousVelocityX.length] = this._velocityX;
				if(this._previousVelocityX.length > MAXIMUM_SAVED_VELOCITY_COUNT)
				{
					this._previousVelocityX.shift();
				}
				this._velocityX = (this._currentTouchX - this._previousTouchX) / timeOffset;
				this._previousTouchTime = now;
				this._previousTouchX = this._currentTouchX;
			}
		}

		/**
		 * @private
		 */
		protected function dragTransition(oldScreen:IFeathersControl, newScreen:IFeathersControl, onComplete:Function):void
		{
			this._savedTransitionOnComplete = onComplete;
			this._dragEffectContext = this._dragEffectTransition(this._previousScreenInTransition, this._activeScreen, null, true);
			this._dragEffectTransition = null;
			this.handleDragMove();
		}

		/**
		 * @private
		 */
		protected function handleDragMove():void
		{
			if(this._dragEffectContext === null)
			{
				//the transition may not have started yet
				return;
			}
			var offsetX:Number = this._currentTouchX - this._startTouchX;
			this._dragEffectContext.position = offsetX / this.screenContainer.width;
		}

		/**
		 * @private
		 */
		protected function handleDragEnd():void
		{
			if(this._dragEffectContext === null)
			{
				//if we're waiting to start the transition for performance
				//reasons, force it to start immediately
				if(this._waitingTransition !== null)
				{
					this.startWaitingTransition();
				}
			}

			this._dragCancelled = false;
			var starling:Starling = this.stage !== null ? this.stage.starling : Starling.current;
			
			var sum:Number = this._velocityX * CURRENT_VELOCITY_WEIGHT;
			var velocityCount:int = this._previousVelocityX.length;
			var totalWeight:Number = CURRENT_VELOCITY_WEIGHT;
			for(var i:int = 0; i < velocityCount; i++)
			{
				var weight:Number = VELOCITY_WEIGHTS[i];
				sum += this._previousVelocityX.shift() * weight;
				totalWeight += weight;
			}

			var inchesPerSecondX:Number = 1000 * (sum / totalWeight) / (DeviceCapabilities.dpi / starling.contentScaleFactor);
			if(inchesPerSecondX < -this._minimumSwipeVelocity)
			{
				//force back to current screen
				if(this._isDragging)
				{
					this._dragCancelled = true;
				}
			}
			else
			{
				var offsetX:Number = this._currentTouchX - this._startTouchX;
				var ratio:Number = offsetX / this.screenContainer.width;
				if(ratio <= 0.5)
				{
					if(this._isDragging)
					{
						this._dragCancelled = true;
					}
				}
			}

			this._dragEffectContext.addEventListener(Event.COMPLETE, dragEffectContext_completeHandler);
			if(this._dragCancelled)
			{
				this._dragEffectContext.playReverse();
			}
			else
			{
				this._dragEffectContext.play();
			}
		}

		/**
		 * @private
		 */
		protected function checkForDrag():void
		{
			var starling:Starling = this.stage !== null ? this.stage.starling : Starling.current;
			var horizontalInchesMoved:Number = (this._currentTouchX - this._startTouchX) / (DeviceCapabilities.dpi / starling.contentScaleFactor);
			if(horizontalInchesMoved < this._minimumDragDistance)
			{
				return;
			}

			this._dragEffectTransition = null;
			var screenItem:StackScreenNavigatorItem = this.getScreen(this._activeScreenID);
			if(screenItem && screenItem.popTransition !== null)
			{
				this._dragEffectTransition = screenItem.popTransition;
			}
			else
			{
				this._dragEffectTransition = this.popTransition;
			}

			//if this is an old transition that doesn't support being managed,
			//simply start it without management.
			if(this._dragEffectTransition.length < 4)
			{
				this._dragEffectTransition = null;
				this.popScreen();
				return;
			}

			this._isDragging = true;
			this.popScreen(dragTransition);
			this._startTouchX = this._currentTouchX;
			var exclusiveTouch:ExclusiveTouch = ExclusiveTouch.forStage(this.stage);
			exclusiveTouch.removeEventListener(Event.CHANGE, exclusiveTouch_changeHandler);
			exclusiveTouch.claimTouch(this._touchPointID, this);
			this.dispatchEventWith(FeathersEventType.BEGIN_INTERACTION);
		}

		/**
		 * @private
		 */
		override protected function transitionComplete(cancelTransition:Boolean = false):void
		{
			this._poppedStackItem = null;
			super.transitionComplete(cancelTransition);
		}

		/**
		 * @private
		 */
		protected function popEventListener(event:Event):void
		{
			this.popScreen();
		}

		/**
		 * @private
		 */
		protected function popSignalListener(...rest:Array):void
		{
			this.popScreen();
		}

		/**
		 * @private
		 */
		protected function popToRootEventListener(event:Event):void
		{
			this.popToRootScreen();
		}

		/**
		 * @private
		 */
		protected function popToRootSignalListener(...rest:Array):void
		{
			this.popToRootScreen();
		}

		/**
		 * @private
		 */
		protected function stackScreenNavigator_initializeHandler(event:Event):void
		{
			if(this._tempRootScreenID !== null)
			{
				var screenID:String = this._tempRootScreenID;
				this._tempRootScreenID = null;
				this.showScreenInternal(screenID, null);
			}
		}

		/**
		 * @private
		 */
		protected function stackScreenNavigator_touchHandler(event:TouchEvent):void
		{
			if(!this._isEnabled || !this._isSwipeToPopEnabled || (this._stack.length === 0 && !this._isDragging))
			{
				this._touchPointID = -1;
				return;
			}
			if(this._touchPointID !== -1)
			{
				var touch:Touch = event.getTouch(this, null, this._touchPointID);
				if(touch === null)
				{
					return;
				}
				if(touch.phase === TouchPhase.MOVED)
				{
					this.handleTouchMoved(touch);

					if(!this._isDragging)
					{
						this.checkForDrag();
					}
					if(this._isDragging)
					{
						this.handleDragMove();
					}
				}
				else if(touch.phase === TouchPhase.ENDED)
				{
					this._touchPointID = -1;
					if(this._isDragging)
					{
						this.handleDragEnd();
						this.dispatchEventWith(FeathersEventType.END_INTERACTION);
					}
				}
			}
			else
			{
				touch = event.getTouch(this, TouchPhase.BEGAN);
				if(touch === null)
				{
					return;
				}
				this.handleTouchBegan(touch);
			}
		}

		/**
		 * @private
		 */
		protected function exclusiveTouch_changeHandler(event:Event, touchID:int):void
		{
			if(this._touchPointID === -1 || this._touchPointID !== touchID || this._isDragging)
			{
				return;
			}

			var exclusiveTouch:ExclusiveTouch = ExclusiveTouch.forStage(this.stage);
			if(exclusiveTouch.getClaim(touchID) === this)
			{
				return;
			}

			this._touchPointID = -1;
		}

		/**
		 * @private
		 */
		protected function dragEffectContext_completeHandler(event:Event):void
		{
			this._dragEffectContext.removeEventListeners();
			this._dragEffectContext = null;
			this._isDragging = false;
			var cancelled:Boolean = this._dragCancelled;
			this._dragCancelled = false;
			var onComplete:Function = this._savedTransitionOnComplete;
			this._savedTransitionOnComplete = null;
			if(cancelled)
			{
				this._stack[this._stack.length] = this._poppedStackItem;
			}
			onComplete(cancelled);
		}
	}
}

final class StackItem
{
	public function StackItem(id:String, properties:Object)
	{
		this.id = id;
		this.properties = properties;
	}

	public var id:String;
	public var properties:Object;
}<|MERGE_RESOLUTION|>--- conflicted
+++ resolved
@@ -505,7 +505,6 @@
 		/**
 		 * @private
 		 */
-<<<<<<< HEAD
 		protected var _mxmlContent:Array;
 
 		[ArrayElementType(elementType="feathers.controls.StackScreenNavigatorItem")]
@@ -515,7 +514,31 @@
 		public function get mxmlContent():Array
 		{
 			return this._mxmlContent;
-=======
+		}
+
+		/**
+		 * @private
+		 */
+		public function set mxmlContent(value:Array):void
+		{
+			if(this._mxmlContent == value)
+			{
+				return;
+			}
+			this._mxmlContent = value;
+			this.removeAllScreens();
+			var screenCount:int = value.length;
+			for(var i:int = 0; i < screenCount; i++)
+			{
+				var screenItem:StackScreenNavigatorItem = StackScreenNavigatorItem(value[i]);
+				var screenID:String = screenItem.mxmlID;
+				this.addScreen(screenID, screenItem);
+			}
+		}
+
+		/**
+		 * @private
+		 */
 		protected var _minimumDragDistance:Number = 0.04;
 
 		/**
@@ -628,32 +651,9 @@
 		public function get swipeToPopGestureEdgeSize():Number
 		{
 			return this._swipeToPopGestureEdgeSize;
->>>>>>> ba3e1ca1
-		}
-
-		/**
-		 * @private
-		 */
-<<<<<<< HEAD
-		public function set mxmlContent(value:Array):void
-		{
-			if(this._mxmlContent == value)
-			{
-				return;
-			}
-			this._mxmlContent = value;
-			this.removeAllScreens();
-			var screenCount:int = value.length;
-			for(var i:int = 0; i < screenCount; i++)
-			{
-				var screenItem:StackScreenNavigatorItem = StackScreenNavigatorItem(value[i]);
-				var screenID:String = screenItem.mxmlID;
-				this.addScreen(screenID, screenItem);
-			}
-		}
-
-		/**
-=======
+		}
+
+		/**
 		public function set swipeToPopGestureEdgeSize(value:Number):void
 		{
 			this._swipeToPopGestureEdgeSize = value;
@@ -675,7 +675,6 @@
 		protected var _dragEffectTransition:Function = null;
 
 		/**
->>>>>>> ba3e1ca1
 		 * Registers a new screen with a string identifier that can be used
 		 * to reference the screen in other calls, like <code>removeScreen()</code>
 		 * or <code>pushScreen()</code>.

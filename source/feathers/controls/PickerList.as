--- conflicted
+++ resolved
@@ -528,10 +528,7 @@
 			this.dispatchEventWith(Event.CHANGE);
 		}
 
-<<<<<<< HEAD
 		[Bindable(event="change")]
-=======
->>>>>>> f24f2159
 		/**
 		 * The currently selected item. Returns <code>null</code> if no item is
 		 * selected.

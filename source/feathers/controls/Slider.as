--- conflicted
+++ resolved
@@ -659,12 +659,8 @@
 		 * @private
 		 */
 		protected var _value:Number = 0;
-<<<<<<< HEAD
-		
+
 		[Bindable(event="change")]
-=======
-
->>>>>>> 141e7b5c
 		/**
 		 * The value of the slider, between the minimum and maximum.
 		 *

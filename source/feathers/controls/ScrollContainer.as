/*
Feathers
Copyright 2012-2017 Bowler Hat LLC. All Rights Reserved.

This program is free software. You can redistribute and/or modify it in
accordance with the terms of the accompanying license agreement.
*/
package feathers.controls
{
	import feathers.controls.supportClasses.LayoutViewPort;
	import feathers.core.IFeathersControl;
	import feathers.core.IFocusContainer;
	import feathers.events.FeathersEventType;
	import feathers.layout.ILayout;
	import feathers.layout.ILayoutDisplayObject;
	import feathers.layout.IVirtualLayout;
	import feathers.skins.IStyleProvider;
	import feathers.utils.display.stageToStarling;

	import starling.core.Starling;
	import starling.display.DisplayObject;
	import starling.display.DisplayObjectContainer;
	import starling.events.Event;

	/**
	 * Controls the way that the container's children are positioned and
	 * sized.
	 *
	 * <p>The following example tells the container to use a horizontal layout:</p>
	 *
	 * <listing version="3.0">
	 * var layout:HorizontalLayout = new HorizontalLayout();
	 * layout.gap = 20;
	 * layout.padding = 20;
	 * container.layout = layout;</listing>
	 *
	 * @default null
	 */
	[Style(name="layout",type="feathers.layout.ILayout")]

	/**
<<<<<<< HEAD
	 * Dispatched when the container is scrolled.
	 *
	 * <p>The properties of the event object have the following values:</p>
	 * <table class="innertable">
	 * <tr><th>Property</th><th>Value</th></tr>
	 * <tr><td><code>bubbles</code></td><td>false</td></tr>
	 * <tr><td><code>currentTarget</code></td><td>The Object that defines the
	 *   event listener that handles the event. For example, if you use
	 *   <code>myButton.addEventListener()</code> to register an event listener,
	 *   myButton is the value of the <code>currentTarget</code>.</td></tr>
	 * <tr><td><code>data</code></td><td>null</td></tr>
	 * <tr><td><code>target</code></td><td>The Object that dispatched the event;
	 *   it is not always the Object listening for the event. Use the
	 *   <code>currentTarget</code> property to always access the Object
	 *   listening for the event.</td></tr>
	 * </table>
	 *
	 * @eventType starling.events.Event.SCROLL
	 */
	[Event(name="change",type="starling.events.Event")]

	[DefaultProperty("mxmlContent")]
	/**
=======
>>>>>>> 02ceb14f
	 * A generic container that supports layout, scrolling, and a background
	 * skin. For a lighter container, see <code>LayoutGroup</code>, which
	 * focuses specifically on layout without scrolling.
	 *
	 * <p>The following example creates a scroll container with a horizontal
	 * layout and adds two buttons to it:</p>
	 *
	 * <listing version="3.0">
	 * var container:ScrollContainer = new ScrollContainer();
	 * var layout:HorizontalLayout = new HorizontalLayout();
	 * layout.gap = 20;
	 * layout.padding = 20;
	 * container.layout = layout;
	 * this.addChild( container );
	 * 
	 * var yesButton:Button = new Button();
	 * yesButton.label = "Yes";
	 * container.addChild( yesButton );
	 * 
	 * var noButton:Button = new Button();
	 * noButton.label = "No";
	 * container.addChild( noButton );</listing>
	 *
	 * @see ../../../help/scroll-container.html How to use the Feathers ScrollContainer component
	 * @see feathers.controls.LayoutGroup
	 *
	 * @productversion Feathers 1.0.0
	 */
	public class ScrollContainer extends Scroller implements IScrollContainer, IFocusContainer
	{
		/**
		 * @private
		 */
		protected static const INVALIDATION_FLAG_MXML_CONTENT:String = "mxmlContent";
		
		/**
		 * An alternate style name to use with <code>ScrollContainer</code> to
		 * allow a theme to give it a toolbar style. If a theme does not provide
		 * a style for the toolbar container, the theme will automatically fall
		 * back to using the default scroll container skin.
		 *
		 * <p>An alternate style name should always be added to a component's
		 * <code>styleNameList</code> before the component is initialized. If
		 * the style name is added later, it will be ignored.</p>
		 *
		 * <p>In the following example, the toolbar style is applied to a scroll
		 * container:</p>
		 *
		 * <listing version="3.0">
		 * var container:ScrollContainer = new ScrollContainer();
		 * container.styleNameList.add( ScrollContainer.ALTERNATE_STYLE_NAME_TOOLBAR );
		 * this.addChild( container );</listing>
		 *
		 * @see feathers.core.FeathersControl#styleNameList
		 */
		public static const ALTERNATE_STYLE_NAME_TOOLBAR:String = "feathers-toolbar-scroll-container";

		[Deprecated(replacement="feathers.controls.ScrollPolicy.AUTO",since="3.0.0")]
		/**
		 * @private
		 * DEPRECATED: Replaced by <code>feathers.controls.ScrollPolicy.AUTO</code>.
		 *
		 * <p><strong>DEPRECATION WARNING:</strong> This constant is deprecated
		 * starting with Feathers 3.0. It will be removed in a future version of
		 * Feathers according to the standard
		 * <a target="_top" href="../../../help/deprecation-policy.html">Feathers deprecation policy</a>.</p>
		 */
		public static const SCROLL_POLICY_AUTO:String = "auto";

		[Deprecated(replacement="feathers.controls.ScrollPolicy.ON",since="3.0.0")]
		/**
		 * @private
		 * DEPRECATED: Replaced by <code>feathers.controls.ScrollPolicy.ON</code>.
		 *
		 * <p><strong>DEPRECATION WARNING:</strong> This constant is deprecated
		 * starting with Feathers 3.0. It will be removed in a future version of
		 * Feathers according to the standard
		 * <a target="_top" href="../../../help/deprecation-policy.html">Feathers deprecation policy</a>.</p>
		 */
		public static const SCROLL_POLICY_ON:String = "on";

		[Deprecated(replacement="feathers.controls.ScrollPolicy.OFF",since="3.0.0")]
		/**
		 * @private
		 * DEPRECATED: Replaced by <code>feathers.controls.ScrollPolicy.OFF</code>.
		 *
		 * <p><strong>DEPRECATION WARNING:</strong> This constant is deprecated
		 * starting with Feathers 3.0. It will be removed in a future version of
		 * Feathers according to the standard
		 * <a target="_top" href="../../../help/deprecation-policy.html">Feathers deprecation policy</a>.</p>
		 */
		public static const SCROLL_POLICY_OFF:String = "off";

		[Deprecated(replacement="feathers.controls.ScrollBarDisplayMode.FLOAT",since="3.0.0")]
		/**
		 * @private
		 * DEPRECATED: Replaced by <code>feathers.controls.ScrollBarDisplayMode.FLOAT</code>.
		 *
		 * <p><strong>DEPRECATION WARNING:</strong> This constant is deprecated
		 * starting with Feathers 3.0. It will be removed in a future version of
		 * Feathers according to the standard
		 * <a target="_top" href="../../../help/deprecation-policy.html">Feathers deprecation policy</a>.</p>
		 */
		public static const SCROLL_BAR_DISPLAY_MODE_FLOAT:String = "float";

		[Deprecated(replacement="feathers.controls.ScrollBarDisplayMode.FIXED",since="3.0.0")]
		/**
		 * @private
		 * DEPRECATED: Replaced by <code>feathers.controls.ScrollBarDisplayMode.FIXED</code>.
		 *
		 * <p><strong>DEPRECATION WARNING:</strong> This constant is deprecated
		 * starting with Feathers 3.0. It will be removed in a future version of
		 * Feathers according to the standard
		 * <a target="_top" href="../../../help/deprecation-policy.html">Feathers deprecation policy</a>.</p>
		 */
		public static const SCROLL_BAR_DISPLAY_MODE_FIXED:String = "fixed";

		[Deprecated(replacement="feathers.controls.ScrollBarDisplayMode.FIXED_FLOAT",since="3.0.0")]
		/**
		 * @private
		 * DEPRECATED: Replaced by <code>feathers.controls.ScrollBarDisplayMode.FIXED_FLOAT</code>.
		 *
		 * <p><strong>DEPRECATION WARNING:</strong> This constant is deprecated
		 * starting with Feathers 3.0. It will be removed in a future version of
		 * Feathers according to the standard
		 * <a target="_top" href="../../../help/deprecation-policy.html">Feathers deprecation policy</a>.</p>
		 */
		public static const SCROLL_BAR_DISPLAY_MODE_FIXED_FLOAT:String = "fixedFloat";

		[Deprecated(replacement="feathers.controls.ScrollBarDisplayMode.NONE",since="3.0.0")]
		/**
		 * @private
		 * DEPRECATED: Replaced by <code>feathers.controls.ScrollBarDisplayMode.NONE</code>.
		 *
		 * <p><strong>DEPRECATION WARNING:</strong> This constant is deprecated
		 * starting with Feathers 3.0. It will be removed in a future version of
		 * Feathers according to the standard
		 * <a target="_top" href="../../../help/deprecation-policy.html">Feathers deprecation policy</a>.</p>
		 */
		public static const SCROLL_BAR_DISPLAY_MODE_NONE:String = "none";

		[Deprecated(replacement="feathers.layout.RelativePosition.RIGHT",since="3.0.0")]
		/**
		 * @private
		 * DEPRECATED: Replaced by <code>feathers.layout.RelativePosition.RIGHT</code>.
		 *
		 * <p><strong>DEPRECATION WARNING:</strong> This constant is deprecated
		 * starting with Feathers 3.0. It will be removed in a future version of
		 * Feathers according to the standard
		 * <a target="_top" href="../../../help/deprecation-policy.html">Feathers deprecation policy</a>.</p>
		 */
		public static const VERTICAL_SCROLL_BAR_POSITION_RIGHT:String = "right";

		[Deprecated(replacement="feathers.layout.RelativePosition.LEFT",since="3.0.0")]
		/**
		 * @private
		 * DEPRECATED: Replaced by <code>feathers.layout.RelativePosition.LEFT</code>.
		 *
		 * <p><strong>DEPRECATION WARNING:</strong> This constant is deprecated
		 * starting with Feathers 3.0. It will be removed in a future version of
		 * Feathers according to the standard
		 * <a target="_top" href="../../../help/deprecation-policy.html">Feathers deprecation policy</a>.</p>
		 */
		public static const VERTICAL_SCROLL_BAR_POSITION_LEFT:String = "left";

		[Deprecated(replacement="feathers.controls.ScrollInteractionMode.TOUCH",since="3.0.0")]
		/**
		 * @private
		 * DEPRECATED: Replaced by <code>feathers.controls.ScrollInteractionMode.TOUCH</code>.
		 *
		 * <p><strong>DEPRECATION WARNING:</strong> This constant is deprecated
		 * starting with Feathers 3.0. It will be removed in a future version of
		 * Feathers according to the standard
		 * <a target="_top" href="../../../help/deprecation-policy.html">Feathers deprecation policy</a>.</p>
		 */
		public static const INTERACTION_MODE_TOUCH:String = "touch";

		[Deprecated(replacement="feathers.controls.ScrollInteractionMode.MOUSE",since="3.0.0")]
		/**
		 * @private
		 * DEPRECATED: Replaced by <code>feathers.controls.ScrollInteractionMode.MOUSE</code>.
		 *
		 * <p><strong>DEPRECATION WARNING:</strong> This constant is deprecated
		 * starting with Feathers 3.0. It will be removed in a future version of
		 * Feathers according to the standard
		 * <a target="_top" href="../../../help/deprecation-policy.html">Feathers deprecation policy</a>.</p>
		 */
		public static const INTERACTION_MODE_MOUSE:String = "mouse";

		[Deprecated(replacement="feathers.controls.ScrollInteractionMode.TOUCH_AND_SCROLL_BARS",since="3.0.0")]
		/**
		 * @private
		 * DEPRECATED: Replaced by <code>feathers.controls.ScrollInteractionMode.TOUCH_AND_SCROLL_BARS</code>.
		 *
		 * <p><strong>DEPRECATION WARNING:</strong> This constant is deprecated
		 * starting with Feathers 3.0. It will be removed in a future version of
		 * Feathers according to the standard
		 * <a target="_top" href="../../../help/deprecation-policy.html">Feathers deprecation policy</a>.</p>
		 */
		public static const INTERACTION_MODE_TOUCH_AND_SCROLL_BARS:String = "touchAndScrollBars";

		[Deprecated(replacement="feathers.layout.Direction.VERTICAL",since="3.0.0")]
		/**
		 * @private
		 * DEPRECATED: Replaced by <code>feathers.layout.Direction.VERTICAL</code>.
		 *
		 * <p><strong>DEPRECATION WARNING:</strong> This constant is deprecated
		 * starting with Feathers 3.0. It will be removed in a future version of
		 * Feathers according to the standard
		 * <a target="_top" href="../../../help/deprecation-policy.html">Feathers deprecation policy</a>.</p>
		 */
		public static const MOUSE_WHEEL_SCROLL_DIRECTION_VERTICAL:String = "vertical";

		[Deprecated(replacement="feathers.layout.Direction.HORIZONTAL",since="3.0.0")]
		/**
		 * @private
		 * DEPRECATED: Replaced by <code>feathers.layout.Direction.HORIZONTAL</code>.
		 *
		 * <p><strong>DEPRECATION WARNING:</strong> This constant is deprecated
		 * starting with Feathers 3.0. It will be removed in a future version of
		 * Feathers according to the standard
		 * <a target="_top" href="../../../help/deprecation-policy.html">Feathers deprecation policy</a>.</p>
		 */
		public static const MOUSE_WHEEL_SCROLL_DIRECTION_HORIZONTAL:String = "horizontal";

		[Deprecated(replacement="feathers.controls.DecelerationRate.NORMAL",since="3.0.0")]
		/**
		 * @private
		 * DEPRECATED: Replaced by <code>feathers.controls.DecelerationRate.NORMAL</code>.
		 *
		 * <p><strong>DEPRECATION WARNING:</strong> This constant is deprecated
		 * starting with Feathers 3.0. It will be removed in a future version of
		 * Feathers according to the standard
		 * <a target="_top" href="../../../help/deprecation-policy.html">Feathers deprecation policy</a>.</p>
		 */
		public static const DECELERATION_RATE_NORMAL:Number = 0.998;

		[Deprecated(replacement="feathers.controls.DecelerationRate.FAST",since="3.0.0")]
		/**
		 * @private
		 * DEPRECATED: Replaced by <code>feathers.controls.DecelerationRate.FAST</code>.
		 *
		 * <p><strong>DEPRECATION WARNING:</strong> This constant is deprecated
		 * starting with Feathers 3.0. It will be removed in a future version of
		 * Feathers according to the standard
		 * <a target="_top" href="../../../help/deprecation-policy.html">Feathers deprecation policy</a>.</p>
		 */
		public static const DECELERATION_RATE_FAST:Number = 0.99;

		[Deprecated(replacement="feathers.controls.AutoSizeMode.STAGE",since="3.0.0")]
		/**
		 * @private
		 * DEPRECATED: Replaced by <code>feathers.controls.AutoSizeMode.STAGE</code>.
		 *
		 * <p><strong>DEPRECATION WARNING:</strong> This constant is deprecated
		 * starting with Feathers 3.0. It will be removed in a future version of
		 * Feathers according to the standard
		 * <a target="_top" href="../../../help/deprecation-policy.html">Feathers deprecation policy</a>.</p>
		 */
		public static const AUTO_SIZE_MODE_STAGE:String = "stage";

		[Deprecated(replacement="feathers.controls.AutoSizeMode.CONTENT",since="3.0.0")]
		/**
		 * @private
		 * DEPRECATED: Replaced by <code>feathers.controls.AutoSizeMode.CONTENT</code>.
		 *
		 * <p><strong>DEPRECATION WARNING:</strong> This constant is deprecated
		 * starting with Feathers 3.0. It will be removed in a future version of
		 * Feathers according to the standard
		 * <a target="_top" href="../../../help/deprecation-policy.html">Feathers deprecation policy</a>.</p>
		 */
		public static const AUTO_SIZE_MODE_CONTENT:String = "content";

		/**
		 * The default <code>IStyleProvider</code> for all <code>ScrollContainer</code>
		 * components.
		 *
		 * @default null
		 * @see feathers.core.FeathersControl#styleProvider
		 */
		public static var globalStyleProvider:IStyleProvider;

		/**
		 * Constructor.
		 */
		public function ScrollContainer()
		{
			super();
			this.layoutViewPort = new LayoutViewPort();
			this.viewPort = this.layoutViewPort;
			this.addEventListener(Event.ADDED_TO_STAGE, scrollContainer_addedToStageHandler);
			this.addEventListener(Event.REMOVED_FROM_STAGE, scrollContainer_removedFromStageHandler);
		}

		/**
		 * A flag that indicates if the display list functions like <code>addChild()</code>
		 * and <code>removeChild()</code> will be passed to the internal view
		 * port.
		 */
		protected var displayListBypassEnabled:Boolean = true;

		/**
		 * @private
		 */
		protected var layoutViewPort:LayoutViewPort;

		/**
		 * @private
		 */
		override protected function get defaultStyleProvider():IStyleProvider
		{
			return ScrollContainer.globalStyleProvider;
		}

		/**
		 * @private
		 */
		protected var _isChildFocusEnabled:Boolean = true;

		/**
		 * @copy feathers.core.IFocusContainer#isChildFocusEnabled
		 *
		 * @default true
		 *
		 * @see #isFocusEnabled
		 */
		public function get isChildFocusEnabled():Boolean
		{
			return this._isEnabled && this._isChildFocusEnabled;
		}

		/**
		 * @private
		 */
		public function set isChildFocusEnabled(value:Boolean):void
		{
			this._isChildFocusEnabled = value;
		}

		/**
		 * @private
		 */
		protected var _layout:ILayout;

		/**
		 * @private
		 */
		public function get layout():ILayout
		{
			return this._layout;
		}

		/**
		 * @private
		 */
		public function set layout(value:ILayout):void
		{
			if(this.processStyleRestriction(arguments.callee))
			{
				return;
			}
			if(this._layout === value)
			{
				return;
			}
			this._layout = value;
			this.invalidate(INVALIDATION_FLAG_LAYOUT);
		}

		/**
		 * @private
		 */
		protected var _mxmlContentIsReady:Boolean = false;

		/**
		 * @private
		 */
		protected var _mxmlContent:Array;

		[ArrayElementType("feathers.core.IFeathersControl")]
		/**
		 * @private
		 */
		public function get mxmlContent():Array
		{
			return this._mxmlContent;
		}

		/**
		 * @private
		 */
		public function set mxmlContent(value:Array):void
		{
			if(this._mxmlContent == value)
			{
				return;
			}
			if(this._mxmlContent && this._mxmlContentIsReady)
			{
				var childCount:int = this._mxmlContent.length;
				for(var i:int = 0; i < childCount; i++)
				{
					var child:DisplayObject = DisplayObject(this._mxmlContent[i]);
					this.removeChild(child, true);
				}
			}
			this._mxmlContent = value;
			this._mxmlContentIsReady = false;
			this.invalidate(INVALIDATION_FLAG_MXML_CONTENT);
		}

		/**
		 * @private
		 */
		protected var _autoSizeMode:String = AutoSizeMode.CONTENT;

		[Inspectable(type="String",enumeration="stage,content")]
		/**
		 * Determines how the container will set its own size when its
		 * dimensions (width and height) aren't set explicitly.
		 *
		 * <p>In the following example, the container will be sized to
		 * match the stage:</p>
		 *
		 * <listing version="3.0">
		 * container.autoSizeMode = AutoSizeMode.STAGE;</listing>
		 *
		 * <p>Usually defaults to <code>AutoSizeMode.CONTENT</code>. However, if
		 * this component is the root of the Starling display list, defaults to
		 * <code>AutoSizeMode.STAGE</code> instead.</p>
		 *
		 * @see feathers.controls.AutoSizeMode#STAGE
		 * @see feathers.controls.AutoSizeMode#CONTENT
		 */
		public function get autoSizeMode():String
		{
			return this._autoSizeMode;
		}

		/**
		 * @private
		 */
		public function set autoSizeMode(value:String):void
		{
			if(this._autoSizeMode == value)
			{
				return;
			}
			this._autoSizeMode = value;
			this._measureViewPort = this._autoSizeMode != AutoSizeMode.STAGE;
			if(this.stage !== null)
			{
				if(this._autoSizeMode === AutoSizeMode.STAGE)
				{
					this.stage.addEventListener(Event.RESIZE, scrollContainer_stage_resizeHandler);
				}
				else
				{
					this.stage.removeEventListener(Event.RESIZE, scrollContainer_stage_resizeHandler);
				}
			}
			this.invalidate(INVALIDATION_FLAG_SIZE);
		}

		/**
		 * @private
		 */
		protected var _ignoreChildChanges:Boolean = false;

		/**
		 * @private
		 */
		override public function get numChildren():int
		{
			if(!this.displayListBypassEnabled)
			{
				return super.numChildren;
			}
			return DisplayObjectContainer(this.viewPort).numChildren;
		}

		/**
		 * @inheritDoc
		 */
		public function get numRawChildren():int
		{
			var oldBypass:Boolean = this.displayListBypassEnabled;
			this.displayListBypassEnabled = false;
			var result:int = super.numChildren;
			this.displayListBypassEnabled = oldBypass;
			return result;
		}

		/**
		 * @private
		 */
		override public function getChildByName(name:String):DisplayObject
		{
			if(!this.displayListBypassEnabled)
			{
				return super.getChildByName(name);
			}
			return DisplayObjectContainer(this.viewPort).getChildByName(name);
		}

		/**
		 * @inheritDoc
		 */
		public function getRawChildByName(name:String):DisplayObject
		{
			var oldBypass:Boolean = this.displayListBypassEnabled;
			this.displayListBypassEnabled = false;
			var child:DisplayObject = super.getChildByName(name);
			this.displayListBypassEnabled = oldBypass;
			return child;
		}

		/**
		 * @private
		 */
		override public function getChildAt(index:int):DisplayObject
		{
			if(!this.displayListBypassEnabled)
			{
				return super.getChildAt(index);
			}
			return DisplayObjectContainer(this.viewPort).getChildAt(index);
		}

		/**
		 * @inheritDoc
		 */
		public function getRawChildAt(index:int):DisplayObject
		{
			var oldBypass:Boolean = this.displayListBypassEnabled;
			this.displayListBypassEnabled = false;
			var child:DisplayObject = super.getChildAt(index);
			this.displayListBypassEnabled = oldBypass;
			return child;
		}

		/**
		 * @inheritDoc
		 */
		public function addRawChild(child:DisplayObject):DisplayObject
		{
			var oldBypass:Boolean = this.displayListBypassEnabled;
			this.displayListBypassEnabled = false;
			if(child.parent == this)
			{
				super.setChildIndex(child, super.numChildren);
			}
			else
			{
				child = super.addChildAt(child, super.numChildren);
			}
			this.displayListBypassEnabled = oldBypass;
			return child;
		}

		/**
		 * @private
		 */
		override public function addChild(child:DisplayObject):DisplayObject
		{
			return this.addChildAt(child, this.numChildren);
		}

		/**
		 * @private
		 */
		override public function addChildAt(child:DisplayObject, index:int):DisplayObject
		{
			if(!this.displayListBypassEnabled)
			{
				return super.addChildAt(child, index);
			}
			var result:DisplayObject = DisplayObjectContainer(this.viewPort).addChildAt(child, index);
			if(result is IFeathersControl)
			{
				result.addEventListener(Event.RESIZE, child_resizeHandler);
			}
			if(result is ILayoutDisplayObject)
			{
				result.addEventListener(FeathersEventType.LAYOUT_DATA_CHANGE, child_layoutDataChangeHandler);
			}
			this.invalidate(INVALIDATION_FLAG_SIZE);
			return result;
		}

		/**
		 * @inheritDoc
		 */
		public function addRawChildAt(child:DisplayObject, index:int):DisplayObject
		{
			var oldBypass:Boolean = this.displayListBypassEnabled;
			this.displayListBypassEnabled = false;
			child = super.addChildAt(child, index);
			this.displayListBypassEnabled = oldBypass;
			return child;
		}

		/**
		 * @inheritDoc
		 */
		public function removeRawChild(child:DisplayObject, dispose:Boolean = false):DisplayObject
		{
			var oldBypass:Boolean = this.displayListBypassEnabled;
			this.displayListBypassEnabled = false;
			var index:int = super.getChildIndex(child);
			if(index >= 0)
			{
				super.removeChildAt(index, dispose);
			}
			this.displayListBypassEnabled = oldBypass;
			return child;
		}

		/**
		 * @private
		 */
		override public function removeChildAt(index:int, dispose:Boolean = false):DisplayObject
		{
			if(!this.displayListBypassEnabled)
			{
				return super.removeChildAt(index, dispose);
			}
			var result:DisplayObject = DisplayObjectContainer(this.viewPort).removeChildAt(index, dispose);
			if(result is IFeathersControl)
			{
				result.removeEventListener(Event.RESIZE, child_resizeHandler);
			}
			if(result is ILayoutDisplayObject)
			{
				result.removeEventListener(FeathersEventType.LAYOUT_DATA_CHANGE, child_layoutDataChangeHandler);
			}
			this.invalidate(INVALIDATION_FLAG_SIZE);
			return result;
		}

		/**
		 * @inheritDoc
		 */
		public function removeRawChildAt(index:int, dispose:Boolean = false):DisplayObject
		{
			var oldBypass:Boolean = this.displayListBypassEnabled;
			this.displayListBypassEnabled = false;
			var child:DisplayObject =  super.removeChildAt(index, dispose);
			this.displayListBypassEnabled = oldBypass;
			return child;
		}

		/**
		 * @private
		 */
		override public function getChildIndex(child:DisplayObject):int
		{
			if(!this.displayListBypassEnabled)
			{
				return super.getChildIndex(child);
			}
			return DisplayObjectContainer(this.viewPort).getChildIndex(child);
		}

		/**
		 * @inheritDoc
		 */
		public function getRawChildIndex(child:DisplayObject):int
		{
			var oldBypass:Boolean = this.displayListBypassEnabled;
			this.displayListBypassEnabled = false;
			var index:int = super.getChildIndex(child);
			this.displayListBypassEnabled = oldBypass;
			return index;
		}

		/**
		 * @private
		 */
		override public function setChildIndex(child:DisplayObject, index:int):void
		{
			if(!this.displayListBypassEnabled)
			{
				super.setChildIndex(child, index);
				return;
			}
			DisplayObjectContainer(this.viewPort).setChildIndex(child, index);
		}

		/**
		 * @inheritDoc
		 */
		public function setRawChildIndex(child:DisplayObject, index:int):void
		{
			var oldBypass:Boolean = this.displayListBypassEnabled;
			this.displayListBypassEnabled = false;
			super.setChildIndex(child, index);
			this.displayListBypassEnabled = oldBypass;
		}

		/**
		 * @inheritDoc
		 */
		public function swapRawChildren(child1:DisplayObject, child2:DisplayObject):void
		{
			var index1:int = this.getRawChildIndex(child1);
			var index2:int = this.getRawChildIndex(child2);
			if(index1 < 0 || index2 < 0)
			{
				throw new ArgumentError("Not a child of this container");
			}
			var oldBypass:Boolean = this.displayListBypassEnabled;
			this.displayListBypassEnabled = false;
			this.swapRawChildrenAt(index1, index2);
			this.displayListBypassEnabled = oldBypass;
		}

		/**
		 * @private
		 */
		override public function swapChildrenAt(index1:int, index2:int):void
		{
			if(!this.displayListBypassEnabled)
			{
				super.swapChildrenAt(index1, index2);
				return;
			}
			DisplayObjectContainer(this.viewPort).swapChildrenAt(index1, index2);
		}

		/**
		 * @inheritDoc
		 */
		public function swapRawChildrenAt(index1:int, index2:int):void
		{
			var oldBypass:Boolean = this.displayListBypassEnabled;
			this.displayListBypassEnabled = false;
			super.swapChildrenAt(index1, index2);
			this.displayListBypassEnabled = oldBypass;
		}

		/**
		 * @private
		 */
		override public function sortChildren(compareFunction:Function):void
		{
			if(!this.displayListBypassEnabled)
			{
				super.sortChildren(compareFunction);
				return;
			}
			DisplayObjectContainer(this.viewPort).sortChildren(compareFunction);
		}

		/**
		 * @inheritDoc
		 */
		public function sortRawChildren(compareFunction:Function):void
		{
			var oldBypass:Boolean = this.displayListBypassEnabled;
			this.displayListBypassEnabled = false;
			super.sortChildren(compareFunction);
			this.displayListBypassEnabled = oldBypass;
		}

		/**
		 * Readjusts the layout of the container according to its current
		 * content. Call this method when changes to the content cannot be
		 * automatically detected by the container. For instance, Feathers
		 * components dispatch <code>FeathersEventType.RESIZE</code> when their
		 * width and height values change, but standard Starling display objects
		 * like <code>Sprite</code> and <code>Image</code> do not.
		 */
		public function readjustLayout():void
		{
			this.layoutViewPort.readjustLayout();
			this.invalidate(INVALIDATION_FLAG_SIZE);
		}

		/**
		 * @private
		 */
		override protected function initialize():void
		{
			if(this.stage !== null)
			{
				var starling:Starling = stageToStarling(this.stage);
				//we use starling.root because a pop-up's root and the stage
				//root may be different.
				if(starling.root === this)
				{
					this.autoSizeMode = AutoSizeMode.STAGE;
				}
			}
			super.initialize();
			this.refreshMXMLContent();
		}

		/**
		 * @private
		 */
		override protected function draw():void
		{
			var layoutInvalid:Boolean = this.isInvalid(INVALIDATION_FLAG_LAYOUT);
			var mxmlContentInvalid:Boolean = this.isInvalid(INVALIDATION_FLAG_MXML_CONTENT);

			if(mxmlContentInvalid)
			{
				this.refreshMXMLContent();
			}

			if(layoutInvalid)
			{
				if(this._layout is IVirtualLayout)
				{
					IVirtualLayout(this._layout).useVirtualLayout = false;
				}
				this.layoutViewPort.layout = this._layout;
			}

			var oldIgnoreChildChanges:Boolean = this._ignoreChildChanges;
			this._ignoreChildChanges = true;
			super.draw();
			this._ignoreChildChanges = oldIgnoreChildChanges;
		}

		/**
		 * @private
		 */
		override protected function autoSizeIfNeeded():Boolean
		{
			var needsWidth:Boolean = this._explicitWidth !== this._explicitWidth; //isNaN
			var needsHeight:Boolean = this._explicitHeight !== this._explicitHeight; //isNaN
			var needsMinWidth:Boolean = this._explicitMinWidth !== this._explicitMinWidth; //isNaN
			var needsMinHeight:Boolean = this._explicitMinHeight !== this._explicitMinHeight; //isNaN
			if(!needsWidth && !needsHeight && !needsMinWidth && !needsMinHeight)
			{
				return false;
			}
			if(this._autoSizeMode === AutoSizeMode.STAGE &&
				this.stage !== null)
			{
				var newWidth:Number = this.stage.stageWidth;
				var newHeight:Number = this.stage.stageHeight;
				return this.saveMeasurements(newWidth, newHeight, newWidth, newHeight);
			}
			return super.autoSizeIfNeeded();
		}
		
		/**
		 * @private
		 */
		protected function refreshMXMLContent():void
		{
			if(!this._mxmlContent || this._mxmlContentIsReady)
			{
				return;
			}
			var childCount:int = this._mxmlContent.length;
			for(var i:int = 0; i < childCount; i++)
			{
				var child:DisplayObject = DisplayObject(this._mxmlContent[i]);
				this.addChild(child);
			}
			this._mxmlContentIsReady = true;
		}

		/**
		 * @private
		 */
		protected function scrollContainer_addedToStageHandler(event:Event):void
		{
			if(this._autoSizeMode === AutoSizeMode.STAGE)
			{
				//if we validated before being added to the stage, or if we've
				//been removed from stage and added again, we need to be sure
				//that the new stage dimensions are accounted for.
				this.invalidate(INVALIDATION_FLAG_SIZE);

				this.stage.addEventListener(Event.RESIZE, scrollContainer_stage_resizeHandler);
			}
		}

		/**
		 * @private
		 */
		protected function scrollContainer_removedFromStageHandler(event:Event):void
		{
			this.stage.removeEventListener(Event.RESIZE, scrollContainer_stage_resizeHandler);
		}

		/**
		 * @private
		 */
		protected function child_resizeHandler(event:Event):void
		{
			if(this._ignoreChildChanges)
			{
				return;
			}
			this.invalidate(INVALIDATION_FLAG_SIZE);
		}

		/**
		 * @private
		 */
		protected function child_layoutDataChangeHandler(event:Event):void
		{
			if(this._ignoreChildChanges)
			{
				return;
			}
			this.invalidate(INVALIDATION_FLAG_SIZE);
		}

		/**
		 * @private
		 */
		protected function scrollContainer_stage_resizeHandler(event:Event):void
		{
			this.invalidate(INVALIDATION_FLAG_SIZE);
		}
	}
}<|MERGE_RESOLUTION|>--- conflicted
+++ resolved
@@ -38,33 +38,8 @@
 	 */
 	[Style(name="layout",type="feathers.layout.ILayout")]
 
-	/**
-<<<<<<< HEAD
-	 * Dispatched when the container is scrolled.
-	 *
-	 * <p>The properties of the event object have the following values:</p>
-	 * <table class="innertable">
-	 * <tr><th>Property</th><th>Value</th></tr>
-	 * <tr><td><code>bubbles</code></td><td>false</td></tr>
-	 * <tr><td><code>currentTarget</code></td><td>The Object that defines the
-	 *   event listener that handles the event. For example, if you use
-	 *   <code>myButton.addEventListener()</code> to register an event listener,
-	 *   myButton is the value of the <code>currentTarget</code>.</td></tr>
-	 * <tr><td><code>data</code></td><td>null</td></tr>
-	 * <tr><td><code>target</code></td><td>The Object that dispatched the event;
-	 *   it is not always the Object listening for the event. Use the
-	 *   <code>currentTarget</code> property to always access the Object
-	 *   listening for the event.</td></tr>
-	 * </table>
-	 *
-	 * @eventType starling.events.Event.SCROLL
-	 */
-	[Event(name="change",type="starling.events.Event")]
-
 	[DefaultProperty("mxmlContent")]
 	/**
-=======
->>>>>>> 02ceb14f
 	 * A generic container that supports layout, scrolling, and a background
 	 * skin. For a lighter container, see <code>LayoutGroup</code>, which
 	 * focuses specifically on layout without scrolling.

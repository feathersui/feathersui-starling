/*
Feathers
Copyright 2012-2015 Bowler Hat LLC. All Rights Reserved.

This program is free software. You can redistribute and/or modify it in
accordance with the terms of the accompanying license agreement.
*/
package feathers.controls
{
	import feathers.controls.supportClasses.LayoutViewPort;
	import feathers.core.IFeathersControl;
	import feathers.core.IFocusContainer;
	import feathers.events.FeathersEventType;
	import feathers.layout.ILayout;
	import feathers.layout.ILayoutDisplayObject;
	import feathers.layout.IVirtualLayout;
	import feathers.skins.IStyleProvider;

	import starling.display.DisplayObject;
	import starling.display.DisplayObjectContainer;
	import starling.events.Event;

	/**
	 * Dispatched when the container is scrolled.
	 *
	 * <p>The properties of the event object have the following values:</p>
	 * <table class="innertable">
	 * <tr><th>Property</th><th>Value</th></tr>
	 * <tr><td><code>bubbles</code></td><td>false</td></tr>
	 * <tr><td><code>currentTarget</code></td><td>The Object that defines the
	 *   event listener that handles the event. For example, if you use
	 *   <code>myButton.addEventListener()</code> to register an event listener,
	 *   myButton is the value of the <code>currentTarget</code>.</td></tr>
	 * <tr><td><code>data</code></td><td>null</td></tr>
	 * <tr><td><code>target</code></td><td>The Object that dispatched the event;
	 *   it is not always the Object listening for the event. Use the
	 *   <code>currentTarget</code> property to always access the Object
	 *   listening for the event.</td></tr>
	 * </table>
	 *
	 * @eventType starling.events.Event.SCROLL
	 */
	[Event(name="change",type="starling.events.Event")]

	[DefaultProperty("mxmlContent")]
	/**
	 * A generic container that supports layout, scrolling, and a background
	 * skin. For a lighter container, see <code>LayoutGroup</code>, which
	 * focuses specifically on layout without scrolling.
	 *
	 * <p>The following example creates a scroll container with a horizontal
	 * layout and adds two buttons to it:</p>
	 *
	 * <listing version="3.0">
	 * var container:ScrollContainer = new ScrollContainer();
	 * var layout:HorizontalLayout = new HorizontalLayout();
	 * layout.gap = 20;
	 * layout.padding = 20;
	 * container.layout = layout;
	 * this.addChild( container );
	 * 
	 * var yesButton:Button = new Button();
	 * yesButton.label = "Yes";
	 * container.addChild( yesButton );
	 * 
	 * var noButton:Button = new Button();
	 * noButton.label = "No";
	 * container.addChild( noButton );</listing>
	 *
	 * @see ../../../help/scroll-container.html How to use the Feathers ScrollContainer component
	 * @see feathers.controls.LayoutGroup
	 */
	public class ScrollContainer extends Scroller implements IScrollContainer, IFocusContainer
	{
		/**
		 * @private
		 */
		protected static const INVALIDATION_FLAG_MXML_CONTENT:String = "mxmlContent";
		
		/**
		 * An alternate style name to use with <code>ScrollContainer</code> to
		 * allow a theme to give it a toolbar style. If a theme does not provide
		 * a style for the toolbar container, the theme will automatically fall
		 * back to using the default scroll container skin.
		 *
		 * <p>An alternate style name should always be added to a component's
		 * <code>styleNameList</code> before the component is initialized. If
		 * the style name is added later, it will be ignored.</p>
		 *
		 * <p>In the following example, the toolbar style is applied to a scroll
		 * container:</p>
		 *
		 * <listing version="3.0">
		 * var container:ScrollContainer = new ScrollContainer();
		 * container.styleNameList.add( ScrollContainer.ALTERNATE_STYLE_NAME_TOOLBAR );
		 * this.addChild( container );</listing>
		 *
		 * @see feathers.core.FeathersControl#styleNameList
		 */
		public static const ALTERNATE_STYLE_NAME_TOOLBAR:String = "feathers-toolbar-scroll-container";

		/**
		 * @private
		 * DEPRECATED: Replaced by <code>feathers.controls.ScrollPolicy.AUTO</code>.
		 *
		 * <p><strong>DEPRECATION WARNING:</strong> This constant is deprecated
		 * starting with Feathers 3.0. It will be removed in a future version of
		 * Feathers according to the standard
		 * <a target="_top" href="../../../help/deprecation-policy.html">Feathers deprecation policy</a>.</p>
		 */
		public static const SCROLL_POLICY_AUTO:String = "auto";

		/**
		 * @private
		 * DEPRECATED: Replaced by <code>feathers.controls.ScrollPolicy.ON</code>.
		 *
		 * <p><strong>DEPRECATION WARNING:</strong> This constant is deprecated
		 * starting with Feathers 3.0. It will be removed in a future version of
		 * Feathers according to the standard
		 * <a target="_top" href="../../../help/deprecation-policy.html">Feathers deprecation policy</a>.</p>
		 */
		public static const SCROLL_POLICY_ON:String = "on";

		/**
		 * @private
		 * DEPRECATED: Replaced by <code>feathers.controls.ScrollPolicy.OFF</code>.
		 *
		 * <p><strong>DEPRECATION WARNING:</strong> This constant is deprecated
		 * starting with Feathers 3.0. It will be removed in a future version of
		 * Feathers according to the standard
		 * <a target="_top" href="../../../help/deprecation-policy.html">Feathers deprecation policy</a>.</p>
		 */
		public static const SCROLL_POLICY_OFF:String = "off";

		/**
		 * @private
		 * DEPRECATED: Replaced by <code>feathers.controls.ScrollBarDisplayMode.FLOAT</code>.
		 *
		 * <p><strong>DEPRECATION WARNING:</strong> This constant is deprecated
		 * starting with Feathers 3.0. It will be removed in a future version of
		 * Feathers according to the standard
		 * <a target="_top" href="../../../help/deprecation-policy.html">Feathers deprecation policy</a>.</p>
		 */
		public static const SCROLL_BAR_DISPLAY_MODE_FLOAT:String = "float";

		/**
		 * @private
		 * DEPRECATED: Replaced by <code>feathers.controls.ScrollBarDisplayMode.FIXED</code>.
		 *
		 * <p><strong>DEPRECATION WARNING:</strong> This constant is deprecated
		 * starting with Feathers 3.0. It will be removed in a future version of
		 * Feathers according to the standard
		 * <a target="_top" href="../../../help/deprecation-policy.html">Feathers deprecation policy</a>.</p>
		 */
		public static const SCROLL_BAR_DISPLAY_MODE_FIXED:String = "fixed";

		/**
		 * @private
		 * DEPRECATED: Replaced by <code>feathers.controls.ScrollBarDisplayMode.FIXED_FLOAT</code>.
		 *
		 * <p><strong>DEPRECATION WARNING:</strong> This constant is deprecated
		 * starting with Feathers 3.0. It will be removed in a future version of
		 * Feathers according to the standard
		 * <a target="_top" href="../../../help/deprecation-policy.html">Feathers deprecation policy</a>.</p>
		 */
		public static const SCROLL_BAR_DISPLAY_MODE_FIXED_FLOAT:String = "fixedFloat";

		/**
		 * @private
		 * DEPRECATED: Replaced by <code>feathers.controls.ScrollBarDisplayMode.NONE</code>.
		 *
		 * <p><strong>DEPRECATION WARNING:</strong> This constant is deprecated
		 * starting with Feathers 3.0. It will be removed in a future version of
		 * Feathers according to the standard
		 * <a target="_top" href="../../../help/deprecation-policy.html">Feathers deprecation policy</a>.</p>
		 */
		public static const SCROLL_BAR_DISPLAY_MODE_NONE:String = "none";

		/**
		 * @private
		 * DEPRECATED: Replaced by <code>feathers.layout.RelativePosition.RIGHT</code>.
		 *
		 * <p><strong>DEPRECATION WARNING:</strong> This constant is deprecated
		 * starting with Feathers 3.0. It will be removed in a future version of
		 * Feathers according to the standard
		 * <a target="_top" href="../../../help/deprecation-policy.html">Feathers deprecation policy</a>.</p>
		 */
		public static const VERTICAL_SCROLL_BAR_POSITION_RIGHT:String = "right";

		/**
		 * @private
		 * DEPRECATED: Replaced by <code>feathers.layout.RelativePosition.LEFT</code>.
		 *
		 * <p><strong>DEPRECATION WARNING:</strong> This constant is deprecated
		 * starting with Feathers 3.0. It will be removed in a future version of
		 * Feathers according to the standard
		 * <a target="_top" href="../../../help/deprecation-policy.html">Feathers deprecation policy</a>.</p>
		 */
		public static const VERTICAL_SCROLL_BAR_POSITION_LEFT:String = "left";

		/**
		 * @private
		 * DEPRECATED: Replaced by <code>feathers.controls.ScrollInteractionMode.TOUCH</code>.
		 *
		 * <p><strong>DEPRECATION WARNING:</strong> This constant is deprecated
		 * starting with Feathers 3.0. It will be removed in a future version of
		 * Feathers according to the standard
		 * <a target="_top" href="../../../help/deprecation-policy.html">Feathers deprecation policy</a>.</p>
		 */
		public static const INTERACTION_MODE_TOUCH:String = "touch";

		/**
		 * @private
		 * DEPRECATED: Replaced by <code>feathers.controls.ScrollInteractionMode.MOUSE</code>.
		 *
		 * <p><strong>DEPRECATION WARNING:</strong> This constant is deprecated
		 * starting with Feathers 3.0. It will be removed in a future version of
		 * Feathers according to the standard
		 * <a target="_top" href="../../../help/deprecation-policy.html">Feathers deprecation policy</a>.</p>
		 */
		public static const INTERACTION_MODE_MOUSE:String = "mouse";

		/**
		 * @private
		 * DEPRECATED: Replaced by <code>feathers.controls.ScrollInteractionMode.TOUCH_AND_SCROLL_BARS</code>.
		 *
		 * <p><strong>DEPRECATION WARNING:</strong> This constant is deprecated
		 * starting with Feathers 3.0. It will be removed in a future version of
		 * Feathers according to the standard
		 * <a target="_top" href="../../../help/deprecation-policy.html">Feathers deprecation policy</a>.</p>
		 */
		public static const INTERACTION_MODE_TOUCH_AND_SCROLL_BARS:String = "touchAndScrollBars";

		/**
		 * @private
		 * DEPRECATED: Replaced by <code>feathers.layout.Direction.VERTICAL</code>.
		 *
		 * <p><strong>DEPRECATION WARNING:</strong> This constant is deprecated
		 * starting with Feathers 3.0. It will be removed in a future version of
		 * Feathers according to the standard
		 * <a target="_top" href="../../../help/deprecation-policy.html">Feathers deprecation policy</a>.</p>
		 */
		public static const MOUSE_WHEEL_SCROLL_DIRECTION_VERTICAL:String = "vertical";

		/**
		 * @private
		 * DEPRECATED: Replaced by <code>feathers.layout.Direction.HORIZONTAL</code>.
		 *
		 * <p><strong>DEPRECATION WARNING:</strong> This constant is deprecated
		 * starting with Feathers 3.0. It will be removed in a future version of
		 * Feathers according to the standard
		 * <a target="_top" href="../../../help/deprecation-policy.html">Feathers deprecation policy</a>.</p>
		 */
		public static const MOUSE_WHEEL_SCROLL_DIRECTION_HORIZONTAL:String = "horizontal";

		/**
		 * @private
		 * DEPRECATED: Replaced by <code>feathers.controls.DecelerationRate.NORMAL</code>.
		 *
		 * <p><strong>DEPRECATION WARNING:</strong> This constant is deprecated
		 * starting with Feathers 3.0. It will be removed in a future version of
		 * Feathers according to the standard
		 * <a target="_top" href="../../../help/deprecation-policy.html">Feathers deprecation policy</a>.</p>
		 */
		public static const DECELERATION_RATE_NORMAL:Number = 0.998;

		/**
		 * @private
		 * DEPRECATED: Replaced by <code>feathers.controls.DecelerationRate.FAST</code>.
		 *
		 * <p><strong>DEPRECATION WARNING:</strong> This constant is deprecated
		 * starting with Feathers 3.0. It will be removed in a future version of
		 * Feathers according to the standard
		 * <a target="_top" href="../../../help/deprecation-policy.html">Feathers deprecation policy</a>.</p>
		 */
		public static const DECELERATION_RATE_FAST:Number = 0.99;

		/**
		 * @private
		 * DEPRECATED: Replaced by <code>feathers.controls.AutoSizeMode.STAGE</code>.
		 *
		 * <p><strong>DEPRECATION WARNING:</strong> This constant is deprecated
		 * starting with Feathers 3.0. It will be removed in a future version of
		 * Feathers according to the standard
		 * <a target="_top" href="../../../help/deprecation-policy.html">Feathers deprecation policy</a>.</p>
		 */
		public static const AUTO_SIZE_MODE_STAGE:String = "stage";

		/**
		 * @private
		 * DEPRECATED: Replaced by <code>feathers.controls.AutoSizeMode.CONTENT</code>.
		 *
		 * <p><strong>DEPRECATION WARNING:</strong> This constant is deprecated
		 * starting with Feathers 3.0. It will be removed in a future version of
		 * Feathers according to the standard
		 * <a target="_top" href="../../../help/deprecation-policy.html">Feathers deprecation policy</a>.</p>
		 */
		public static const AUTO_SIZE_MODE_CONTENT:String = "content";

		/**
		 * The default <code>IStyleProvider</code> for all <code>ScrollContainer</code>
		 * components.
		 *
		 * @default null
		 * @see feathers.core.FeathersControl#styleProvider
		 */
		public static var globalStyleProvider:IStyleProvider;

		/**
		 * Constructor.
		 */
		public function ScrollContainer()
		{
			super();
			this.layoutViewPort = new LayoutViewPort();
			this.viewPort = this.layoutViewPort;
			this.addEventListener(Event.ADDED_TO_STAGE, scrollContainer_addedToStageHandler);
			this.addEventListener(Event.REMOVED_FROM_STAGE, scrollContainer_removedFromStageHandler);
		}

		/**
		 * A flag that indicates if the display list functions like <code>addChild()</code>
		 * and <code>removeChild()</code> will be passed to the internal view
		 * port.
		 */
		protected var displayListBypassEnabled:Boolean = true;

		/**
		 * @private
		 */
		protected var layoutViewPort:LayoutViewPort;

		/**
		 * @private
		 */
		override protected function get defaultStyleProvider():IStyleProvider
		{
			return ScrollContainer.globalStyleProvider;
		}

		/**
		 * @private
		 */
		protected var _isChildFocusEnabled:Boolean = true;

		/**
		 * @copy feathers.core.IFocusContainer#isChildFocusEnabled
		 *
		 * @default true
		 *
		 * @see #isFocusEnabled
		 */
		public function get isChildFocusEnabled():Boolean
		{
			return this._isEnabled && this._isChildFocusEnabled;
		}

		/**
		 * @private
		 */
		public function set isChildFocusEnabled(value:Boolean):void
		{
			this._isChildFocusEnabled = value;
		}

		/**
		 * @private
		 */
		protected var _layout:ILayout;

		/**
		 * Controls the way that the container's children are positioned and
		 * sized.
		 *
		 * <p>The following example tells the container to use a horizontal layout:</p>
		 *
		 * <listing version="3.0">
		 * var layout:HorizontalLayout = new HorizontalLayout();
		 * layout.gap = 20;
		 * layout.padding = 20;
		 * container.layout = layout;</listing>
		 *
		 * @default null
		 */
		public function get layout():ILayout
		{
			return this._layout;
		}

		/**
		 * @private
		 */
		public function set layout(value:ILayout):void
		{
			if(this._layout == value)
			{
				return;
			}
			this._layout = value;
			this.invalidate(INVALIDATION_FLAG_LAYOUT);
		}

		/**
		 * @private
		 */
<<<<<<< HEAD
		protected var _mxmlContentIsReady:Boolean = false;

		/**
		 * @private
		 */
		protected var _mxmlContent:Array;

		[ArrayElementType("feathers.core.IFeathersControl")]
		/**
		 * @private
		 */
		public function get mxmlContent():Array
		{
			return this._mxmlContent;
		}

		/**
		 * @private
		 */
		public function set mxmlContent(value:Array):void
		{
			if(this._mxmlContent == value)
			{
				return;
			}
			if(this._mxmlContent && this._mxmlContentIsReady)
			{
				var childCount:int = this._mxmlContent.length;
				for(var i:int = 0; i < childCount; i++)
				{
					var child:DisplayObject = DisplayObject(this._mxmlContent[i]);
					this.removeChild(child, true);
				}
			}
			this._mxmlContent = value;
			this._mxmlContentIsReady = false;
			this.invalidate(INVALIDATION_FLAG_MXML_CONTENT);
		}

		/**
		 * @private
		 */
		protected var _autoSizeMode:String = AUTO_SIZE_MODE_CONTENT;
=======
		protected var _autoSizeMode:String = AutoSizeMode.CONTENT;
>>>>>>> a2be9813

		[Inspectable(type="String",enumeration="stage,content")]
		/**
		 * Determines how the container will set its own size when its
		 * dimensions (width and height) aren't set explicitly.
		 *
		 * <p>In the following example, the container will be sized to
		 * match the stage:</p>
		 *
		 * <listing version="3.0">
		 * container.autoSizeMode = AutoSizeMode.STAGE;</listing>
		 *
		 * <p>Usually defaults to <code>AutoSizeMode.CONTENT</code>. However, if
		 * this component is the root of the Starling display list, defaults to
		 * <code>AutoSizeMode.STAGE</code> instead.</p>
		 *
		 * @see feathers.controls.AutoSizeMode#STAGE
		 * @see feathers.controls.AutoSizeMode#CONTENT
		 */
		public function get autoSizeMode():String
		{
			return this._autoSizeMode;
		}

		/**
		 * @private
		 */
		public function set autoSizeMode(value:String):void
		{
			if(this._autoSizeMode == value)
			{
				return;
			}
			this._autoSizeMode = value;
			this._measureViewPort = this._autoSizeMode != AutoSizeMode.STAGE;
			if(this.stage)
			{
				if(this._autoSizeMode == AutoSizeMode.STAGE)
				{
					this.stage.addEventListener(Event.RESIZE, stage_resizeHandler);
				}
				else
				{
					this.stage.removeEventListener(Event.RESIZE, stage_resizeHandler);
				}
			}
			this.invalidate(INVALIDATION_FLAG_SIZE);
		}

		/**
		 * @private
		 */
		protected var _ignoreChildChanges:Boolean = false;

		/**
		 * @private
		 */
		override public function get numChildren():int
		{
			if(!this.displayListBypassEnabled)
			{
				return super.numChildren;
			}
			return DisplayObjectContainer(this.viewPort).numChildren;
		}

		/**
		 * @inheritDoc
		 */
		public function get numRawChildren():int
		{
			var oldBypass:Boolean = this.displayListBypassEnabled;
			this.displayListBypassEnabled = false;
			var result:int = super.numChildren;
			this.displayListBypassEnabled = oldBypass;
			return result;
		}

		/**
		 * @private
		 */
		override public function getChildByName(name:String):DisplayObject
		{
			if(!this.displayListBypassEnabled)
			{
				return super.getChildByName(name);
			}
			return DisplayObjectContainer(this.viewPort).getChildByName(name);
		}

		/**
		 * @inheritDoc
		 */
		public function getRawChildByName(name:String):DisplayObject
		{
			var oldBypass:Boolean = this.displayListBypassEnabled;
			this.displayListBypassEnabled = false;
			var child:DisplayObject = super.getChildByName(name);
			this.displayListBypassEnabled = oldBypass;
			return child;
		}

		/**
		 * @private
		 */
		override public function getChildAt(index:int):DisplayObject
		{
			if(!this.displayListBypassEnabled)
			{
				return super.getChildAt(index);
			}
			return DisplayObjectContainer(this.viewPort).getChildAt(index);
		}

		/**
		 * @inheritDoc
		 */
		public function getRawChildAt(index:int):DisplayObject
		{
			var oldBypass:Boolean = this.displayListBypassEnabled;
			this.displayListBypassEnabled = false;
			var child:DisplayObject = super.getChildAt(index);
			this.displayListBypassEnabled = oldBypass;
			return child;
		}

		/**
		 * @inheritDoc
		 */
		public function addRawChild(child:DisplayObject):DisplayObject
		{
			var oldBypass:Boolean = this.displayListBypassEnabled;
			this.displayListBypassEnabled = false;
			if(child.parent == this)
			{
				super.setChildIndex(child, super.numChildren);
			}
			else
			{
				child = super.addChildAt(child, super.numChildren);
			}
			this.displayListBypassEnabled = oldBypass;
			return child;
		}

		/**
		 * @private
		 */
		override public function addChild(child:DisplayObject):DisplayObject
		{
			return this.addChildAt(child, this.numChildren);
		}

		/**
		 * @private
		 */
		override public function addChildAt(child:DisplayObject, index:int):DisplayObject
		{
			if(!this.displayListBypassEnabled)
			{
				return super.addChildAt(child, index);
			}
			var result:DisplayObject = DisplayObjectContainer(this.viewPort).addChildAt(child, index);
			if(result is IFeathersControl)
			{
				result.addEventListener(Event.RESIZE, child_resizeHandler);
			}
			if(result is ILayoutDisplayObject)
			{
				result.addEventListener(FeathersEventType.LAYOUT_DATA_CHANGE, child_layoutDataChangeHandler);
			}
			this.invalidate(INVALIDATION_FLAG_SIZE);
			return result;
		}

		/**
		 * @inheritDoc
		 */
		public function addRawChildAt(child:DisplayObject, index:int):DisplayObject
		{
			var oldBypass:Boolean = this.displayListBypassEnabled;
			this.displayListBypassEnabled = false;
			child = super.addChildAt(child, index);
			this.displayListBypassEnabled = oldBypass;
			return child;
		}

		/**
		 * @inheritDoc
		 */
		public function removeRawChild(child:DisplayObject, dispose:Boolean = false):DisplayObject
		{
			var oldBypass:Boolean = this.displayListBypassEnabled;
			this.displayListBypassEnabled = false;
			var index:int = super.getChildIndex(child);
			if(index >= 0)
			{
				super.removeChildAt(index, dispose);
			}
			this.displayListBypassEnabled = oldBypass;
			return child;
		}

		/**
		 * @private
		 */
		override public function removeChildAt(index:int, dispose:Boolean = false):DisplayObject
		{
			if(!this.displayListBypassEnabled)
			{
				return super.removeChildAt(index, dispose);
			}
			var result:DisplayObject = DisplayObjectContainer(this.viewPort).removeChildAt(index, dispose);
			if(result is IFeathersControl)
			{
				result.removeEventListener(Event.RESIZE, child_resizeHandler);
			}
			if(result is ILayoutDisplayObject)
			{
				result.removeEventListener(FeathersEventType.LAYOUT_DATA_CHANGE, child_layoutDataChangeHandler);
			}
			this.invalidate(INVALIDATION_FLAG_SIZE);
			return result;
		}

		/**
		 * @inheritDoc
		 */
		public function removeRawChildAt(index:int, dispose:Boolean = false):DisplayObject
		{
			var oldBypass:Boolean = this.displayListBypassEnabled;
			this.displayListBypassEnabled = false;
			var child:DisplayObject =  super.removeChildAt(index, dispose);
			this.displayListBypassEnabled = oldBypass;
			return child;
		}

		/**
		 * @private
		 */
		override public function getChildIndex(child:DisplayObject):int
		{
			if(!this.displayListBypassEnabled)
			{
				return super.getChildIndex(child);
			}
			return DisplayObjectContainer(this.viewPort).getChildIndex(child);
		}

		/**
		 * @inheritDoc
		 */
		public function getRawChildIndex(child:DisplayObject):int
		{
			var oldBypass:Boolean = this.displayListBypassEnabled;
			this.displayListBypassEnabled = false;
			var index:int = super.getChildIndex(child);
			this.displayListBypassEnabled = oldBypass;
			return index;
		}

		/**
		 * @private
		 */
		override public function setChildIndex(child:DisplayObject, index:int):void
		{
			if(!this.displayListBypassEnabled)
			{
				super.setChildIndex(child, index);
				return;
			}
			DisplayObjectContainer(this.viewPort).setChildIndex(child, index);
		}

		/**
		 * @inheritDoc
		 */
		public function setRawChildIndex(child:DisplayObject, index:int):void
		{
			var oldBypass:Boolean = this.displayListBypassEnabled;
			this.displayListBypassEnabled = false;
			super.setChildIndex(child, index);
			this.displayListBypassEnabled = oldBypass;
		}

		/**
		 * @inheritDoc
		 */
		public function swapRawChildren(child1:DisplayObject, child2:DisplayObject):void
		{
			var index1:int = this.getRawChildIndex(child1);
			var index2:int = this.getRawChildIndex(child2);
			if(index1 < 0 || index2 < 0)
			{
				throw new ArgumentError("Not a child of this container");
			}
			var oldBypass:Boolean = this.displayListBypassEnabled;
			this.displayListBypassEnabled = false;
			this.swapRawChildrenAt(index1, index2);
			this.displayListBypassEnabled = oldBypass;
		}

		/**
		 * @private
		 */
		override public function swapChildrenAt(index1:int, index2:int):void
		{
			if(!this.displayListBypassEnabled)
			{
				super.swapChildrenAt(index1, index2);
				return;
			}
			DisplayObjectContainer(this.viewPort).swapChildrenAt(index1, index2);
		}

		/**
		 * @inheritDoc
		 */
		public function swapRawChildrenAt(index1:int, index2:int):void
		{
			var oldBypass:Boolean = this.displayListBypassEnabled;
			this.displayListBypassEnabled = false;
			super.swapChildrenAt(index1, index2);
			this.displayListBypassEnabled = oldBypass;
		}

		/**
		 * @private
		 */
		override public function sortChildren(compareFunction:Function):void
		{
			if(!this.displayListBypassEnabled)
			{
				super.sortChildren(compareFunction);
				return;
			}
			DisplayObjectContainer(this.viewPort).sortChildren(compareFunction);
		}

		/**
		 * @inheritDoc
		 */
		public function sortRawChildren(compareFunction:Function):void
		{
			var oldBypass:Boolean = this.displayListBypassEnabled;
			this.displayListBypassEnabled = false;
			super.sortChildren(compareFunction);
			this.displayListBypassEnabled = oldBypass;
		}

		/**
		 * Readjusts the layout of the container according to its current
		 * content. Call this method when changes to the content cannot be
		 * automatically detected by the container. For instance, Feathers
		 * components dispatch <code>FeathersEventType.RESIZE</code> when their
		 * width and height values change, but standard Starling display objects
		 * like <code>Sprite</code> and <code>Image</code> do not.
		 */
		public function readjustLayout():void
		{
			this.layoutViewPort.readjustLayout();
			this.invalidate(INVALIDATION_FLAG_SIZE);
		}
		
		/**
		 * @private
		 */
		override protected function initialize():void
		{
			super.initialize();
			this.refreshMXMLContent();
		}

		/**
		 * @private
		 */
		override protected function initialize():void
		{
			//we use stage.root because a pop-up's root may be different than
			//the real root
			var root:DisplayObject = null;
			if(this.stage !== null)
			{
				root = this.stage.root;
			}
			if(root === this)
			{
				this.autoSizeMode = AutoSizeMode.STAGE;
			}
			super.initialize();
		}

		/**
		 * @private
		 */
		override protected function draw():void
		{
			var layoutInvalid:Boolean = this.isInvalid(INVALIDATION_FLAG_LAYOUT);
			var mxmlContentInvalid:Boolean = this.isInvalid(INVALIDATION_FLAG_MXML_CONTENT);

			if(mxmlContentInvalid)
			{
				this.refreshMXMLContent();
			}

			if(layoutInvalid)
			{
				if(this._layout is IVirtualLayout)
				{
					IVirtualLayout(this._layout).useVirtualLayout = false;
				}
				this.layoutViewPort.layout = this._layout;
			}

			var oldIgnoreChildChanges:Boolean = this._ignoreChildChanges;
			this._ignoreChildChanges = true;
			super.draw();
			this._ignoreChildChanges = oldIgnoreChildChanges;
		}

		/**
		 * @private
		 */
		override protected function autoSizeIfNeeded():Boolean
		{
			var needsWidth:Boolean = this._explicitWidth !== this._explicitWidth; //isNaN
			var needsHeight:Boolean = this._explicitHeight !== this._explicitHeight; //isNaN
			if(!needsWidth && !needsHeight)
			{
				return false;
			}
			if(this._autoSizeMode == AutoSizeMode.STAGE)
			{
				return this.setSizeInternal(this.stage.stageWidth, this.stage.stageHeight, false);
			}
			return super.autoSizeIfNeeded();
		}
		
		/**
		 * @private
		 */
		protected function refreshMXMLContent():void
		{
			if(!this._mxmlContent || this._mxmlContentIsReady)
			{
				return;
			}
			var childCount:int = this._mxmlContent.length;
			for(var i:int = 0; i < childCount; i++)
			{
				var child:DisplayObject = DisplayObject(this._mxmlContent[i]);
				this.addChild(child);
			}
			this._mxmlContentIsReady = true;
		}

		/**
		 * @private
		 */
		protected function scrollContainer_addedToStageHandler(event:Event):void
		{
			if(this._autoSizeMode == AutoSizeMode.STAGE)
			{
				this.stage.addEventListener(Event.RESIZE, stage_resizeHandler);
			}
		}

		/**
		 * @private
		 */
		protected function scrollContainer_removedFromStageHandler(event:Event):void
		{
			this.stage.removeEventListener(Event.RESIZE, stage_resizeHandler);
		}

		/**
		 * @private
		 */
		protected function child_resizeHandler(event:Event):void
		{
			if(this._ignoreChildChanges)
			{
				return;
			}
			this.invalidate(INVALIDATION_FLAG_SIZE);
		}

		/**
		 * @private
		 */
		protected function child_layoutDataChangeHandler(event:Event):void
		{
			if(this._ignoreChildChanges)
			{
				return;
			}
			this.invalidate(INVALIDATION_FLAG_SIZE);
		}

		/**
		 * @private
		 */
		protected function stage_resizeHandler(event:Event):void
		{
			this.invalidate(INVALIDATION_FLAG_SIZE);
		}
	}
}<|MERGE_RESOLUTION|>--- conflicted
+++ resolved
@@ -403,7 +403,6 @@
 		/**
 		 * @private
 		 */
-<<<<<<< HEAD
 		protected var _mxmlContentIsReady:Boolean = false;
 
 		/**
@@ -446,10 +445,7 @@
 		/**
 		 * @private
 		 */
-		protected var _autoSizeMode:String = AUTO_SIZE_MODE_CONTENT;
-=======
 		protected var _autoSizeMode:String = AutoSizeMode.CONTENT;
->>>>>>> a2be9813
 
 		[Inspectable(type="String",enumeration="stage,content")]
 		/**

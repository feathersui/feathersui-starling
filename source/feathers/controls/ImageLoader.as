--- conflicted
+++ resolved
@@ -1028,17 +1028,10 @@
 			{
 				if(this._currentTextureWidth == this._currentTextureWidth) //!isNaN
 				{
-<<<<<<< HEAD
-					newWidth = this._currentTextureFrame.width * this._textureScale;
+					newWidth = this._currentTextureWidth * this._textureScale;
 					if(this._maintainAspectRatio && !needsHeight)
 					{
-						var heightScale:Number = this.explicitHeight / (this._currentTextureFrame.height * this._textureScale);
-=======
-					newWidth = this._currentTextureWidth * this._textureScale;
-					if(!needsHeight)
-					{
-						const heightScale:Number = this.explicitHeight / (this._currentTextureHeight * this._textureScale);
->>>>>>> c5769051
+						var heightScale:Number = this.explicitHeight / (this._currentTextureHeight * this._textureScale);
 						newWidth *= heightScale;
 					}
 				}
@@ -1054,17 +1047,10 @@
 			{
 				if(this._currentTextureHeight == this._currentTextureHeight) //!isNaN
 				{
-<<<<<<< HEAD
-					newHeight = this._currentTextureFrame.height * this._textureScale;
+					newHeight = this._currentTextureHeight * this._textureScale;
 					if(this._maintainAspectRatio && !needsWidth)
 					{
-						var widthScale:Number = this.explicitWidth / (this._currentTextureFrame.width * this._textureScale);
-=======
-					newHeight = this._currentTextureHeight * this._textureScale;
-					if(!needsWidth)
-					{
-						const widthScale:Number = this.explicitWidth / (this._currentTextureWidth * this._textureScale);
->>>>>>> c5769051
+						var widthScale:Number = this.explicitWidth / (this._currentTextureWidth * this._textureScale);
 						newHeight *= widthScale;
 					}
 				}

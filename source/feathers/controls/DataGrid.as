/*
Feathers
Copyright 2012-2021 Bowler Hat LLC. All Rights Reserved.

This program is free software. You can redistribute and/or modify it in
accordance with the terms of the accompanying license agreement.
*/
package feathers.controls
{
	import feathers.controls.DataGridColumn;
	import feathers.controls.Scroller;
	import feathers.controls.renderers.DefaultDataGridHeaderRenderer;
	import feathers.controls.renderers.IDataGridHeaderRenderer;
	import feathers.controls.supportClasses.DataGridDataViewPort;
	import feathers.core.IMeasureDisplayObject;
	import feathers.core.IValidating;
	import feathers.data.ArrayCollection;
	import feathers.data.IListCollection;
	import feathers.data.ListCollection;
	import feathers.data.SortOrder;
	import feathers.display.RenderDelegate;
	import feathers.dragDrop.DragData;
	import feathers.dragDrop.DragDropManager;
	import feathers.dragDrop.IDragSource;
	import feathers.dragDrop.IDropTarget;
	import feathers.events.CollectionEventType;
	import feathers.events.DragDropEvent;
	import feathers.events.FeathersEventType;
	import feathers.layout.HorizontalAlign;
	import feathers.layout.HorizontalLayout;
	import feathers.layout.HorizontalLayoutData;
	import feathers.layout.ILayout;
	import feathers.layout.IVariableVirtualLayout;
	import feathers.layout.VerticalAlign;
	import feathers.layout.VerticalLayout;
	import feathers.skins.IStyleProvider;
	import feathers.system.DeviceCapabilities;
	import feathers.utils.skins.resetFluidChildDimensionsForMeasurement;

	import flash.errors.IllegalOperationError;
	import flash.events.KeyboardEvent;
	import flash.events.TransformGestureEvent;
	import flash.geom.Point;
	import flash.ui.Keyboard;
	import flash.utils.Dictionary;

	import starling.display.DisplayObject;
	import starling.display.Quad;
	import starling.events.Event;
	import starling.events.Touch;
	import starling.events.TouchEvent;
	import starling.events.TouchPhase;
	import starling.utils.Pool;
	import starling.utils.SystemUtil;

	/**
	 * A skin to display when dragging one of the data grid's headers to
	 * highlight the column where it was orignally located.
	 *
	 * <p>In the following example, the data grid's column overlay skin is provided:</p>
	 *
	 * <listing version="3.0">
	 * var skin:Quad = new Quad(1, 1, 0x999999);
	 * skin.alpha = 0.5;
	 * grid.columnDragOverlaySkin = skin;</listing>
	 *
	 * @default null
	 *
	 * @see #reorderColumns
	 */
	[Style(name="columnDragOverlaySkin",type="starling.display.DisplayObject")]

	/**
	 * A skin to display when resizing one of the data grid's headers to
	 * indicate how it will be resized.
	 *
	 * <p>In the following example, the data grid's column resize skin is provided:</p>
	 *
	 * <listing version="3.0">
	 * grid.columnResizeSkin = new Image( texture );</listing>
	 *
	 * @default null
	 *
	 * @see #resizableColumns
	 * @see feathers.controls.DataGridColumn#resizable
	 */
	[Style(name="columnResizeSkin",type="starling.display.DisplayObject")]

	/**
	 * Specifies a custom style name for cell renderers that will be used if
	 * the <code>customCellRendererStyleName</code> property from a
	 * <code>DataGridColumn</code> is <code>null</code>.
	 *
	 * <p>The following example sets the cell renderer style name:</p>
	 *
	 * <listing version="3.0">
	 * column.customCellRendererStyleName = "my-custom-cell-renderer";</listing>
	 *
	 * <p>In your theme, you can target this sub-component name to provide
	 * different skins than the default style:</p>
	 *
	 * <listing version="3.0">
	 * getStyleProviderForClass( DefaultDataGridCellRenderer ).setFunctionForStyleName( "my-custom-cell-renderer", setCustomCellRendererStyles );</listing>
	 *
	 * @default null
	 *
	 * @see feathers.core.FeathersControl#styleNameList
	 */
	[Style(name="customCellRendererStyleName",type="String")]

	/**
	 * Specifies a custom style name for header renderers that will be used if
	 * the <code>customHeaderRendererStyleName</code> property from a
	 * <code>DataGridColumn</code> is <code>null</code>.
	 *
	 * <p>The following example sets the header renderer style name:</p>
	 *
	 * <listing version="3.0">
	 * column.customHeaderRendererStyleName = "my-custom-header-renderer";</listing>
	 *
	 * <p>In your theme, you can target this sub-component name to provide
	 * different skins than the default style:</p>
	 *
	 * <listing version="3.0">
	 * getStyleProviderForClass( DefaultDataGridHeaderRenderer ).setFunctionForStyleName( "my-custom-header-renderer", setCustomHeaderRendererStyles );</listing>
	 *
	 * @default null
	 *
	 * @see feathers.core.FeathersControl#styleNameList
	 */
	[Style(name="customHeaderRendererStyleName",type="String")]

	/**
	 * Determines if the height of the column drop indicator is equal to the
	 * height of the headers, or if it extends to the full height of the data
	 * grid's view port.
	 *
	 * <p>In the following example, the data grid's column drop skin is extended:</p>
	 *
	 * <listing version="3.0">
	 * grid.extendedColumnDropIndicator = true;</listing>
	 *
	 * @default false
	 *
	 * @see #reorderColumns
	 * @see #style:columnDropIndicatorSkin
	 */
	[Style(name="extendedColumnDropIndicator",type="Boolean")]

	/**
	 * The default background to display in the data grid's header.
	 *
	 * <p>In the following example, the data grid's header is given a background skin:</p>
	 *
	 * <listing version="3.0">
	 * scroller.headerBackgroundSkin = new Image( texture );</listing>
	 *
	 * @default null
	 *
	 * @see #style:headerBackgroundDisabledSkin
	 */
	[Style(name="headerBackgroundSkin",type="starling.display.DisplayObject")]

	/**
	 * A function that returns new dividers that separate each of the data
	 * grid's header renderers. If <code>null</code>, no dividers will appear
	 * between the header renderers.
	 *
	 * <p>The function is expected to have the following signature:</p>
	 *
	 * <pre>function():DisplayObject</pre>
	 *
	 * <p>The following example provides a factory for the header dividers:</p>
	 *
	 * <listing version="3.0">
	 * grid.headerDividerFactory = function():DisplayObject
	 * {
	 *     return = new ImageSkin( texture );
	 * };</listing>
	 *
	 * @default null
	 */
	[Style(name="headerDividerFactory",type="Function")]

	/**
	 * A background to display in the data grid's header when the container is
	 * disabled.
	 *
	 * <p>In the following example, the data grid's header is given a disabled background skin:</p>
	 *
	 * <listing version="3.0">
	 * grid.headerBackgroundDisabledSkin = new Image( texture );</listing>
	 *
	 * @default null
	 *
	 * @see #style:headerBackgroundSkin
	 */
	[Style(name="headerBackgroundDisabledSkin",type="starling.display.DisplayObject")]

	/**
	 * The alpha value used for the column's drag avatar.
	 *
	 * <p>In the following example, the data grid's column drag avatar alpha value is customized:</p>
	 *
	 * <listing version="3.0">
	 * grid.columnDragAvatarAlpha = 0.5;</listing>
	 *
	 * @default 0.8
	 *
	 * @see #reorderColumns
	 */
	[Style(name="columnDragAvatarAlpha",type="Number")]

	/**
	 * A skin to display when dragging one of the data grid's headers to indicate where
	 * it can be dropped.
	 *
	 * <p>In the following example, the data grid's header drag indicator is provided:</p>
	 *
	 * <listing version="3.0">
	 * grid.columnDropIndicatorSkin = new Image( texture );</listing>
	 *
	 * @default null
	 *
	 * @see #reorderColumns
	 * @see #style:extendedColumnDropIndicator
	 */
	[Style(name="columnDropIndicatorSkin",type="starling.display.DisplayObject")]

	/**
	 * The duration, in seconds, of the animation when the selected item is
	 * changed by keyboard navigation and the item scrolls into view.
	 *
	 * <p>In the following example, the duration of the animation that
	 * scrolls the list to a new selected item is set to 500 milliseconds:</p>
	 *
	 * <listing version="3.0">
	 * list.keyScrollDuration = 0.5;</listing>
	 *
	 * @default 0.25
	 */
	[Style(name="keyScrollDuration",type="Number")]

	/**
	 * A function that returns new dividers that separate each of the data
	 * grid's columns. If <code>null</code>, no dividers will appear between
	 * columns.
	 *
	 * <p>The function is expected to have the following signature:</p>
	 *
	 * <pre>function():DisplayObject</pre>
	 *
	 * <p>The following example provides a factory for the vertical dividers:</p>
	 *
	 * <listing version="3.0">
	 * grid.verticalDividerFactory = function():DisplayObject
	 * {
	 *     return = new ImageSkin( texture );
	 * };</listing>
	 *
	 * @default null
	 */
	[Style(name="verticalDividerFactory",type="Function")]

	/**
	 * Dispatched when the selected item changes.
	 *
	 * <p>The properties of the event object have the following values:</p>
	 * <table class="innertable">
	 * <tr><th>Property</th><th>Value</th></tr>
	 * <tr><td><code>bubbles</code></td><td>false</td></tr>
	 * <tr><td><code>currentTarget</code></td><td>The Object that defines the
	 *   event listener that handles the event. For example, if you use
	 *   <code>myButton.addEventListener()</code> to register an event listener,
	 *   myButton is the value of the <code>currentTarget</code>.</td></tr>
	 * <tr><td><code>data</code></td><td>null</td></tr>
	 * <tr><td><code>target</code></td><td>The Object that dispatched the event;
	 *   it is not always the Object listening for the event. Use the
	 *   <code>currentTarget</code> property to always access the Object
	 *   listening for the event.</td></tr>
	 * </table>
	 *
	 * @see #selectedItem
	 * @see #selectedIndex
	 *
	 * @eventType starling.events.Event.CHANGE
	 */
	[Event(name="change",type="starling.events.Event")]

	/**
	 * Displays a collection of items as a table. Each item is rendered as a
	 * row, divided into columns for each of the item's fields. Supports
	 * scrolling, custom cell renderers, sorting columns, resizing columns, and
	 * drag and drop reordering of columns.
	 *
	 * <p>The following example creates a data grid, gives it a data provider,
	 * defines its columns, and listens for when the selection changes:</p>
	 *
	 * <listing version="3.0">
	 * var grid:DataGrid = new DataGrid();
	 * 
	 * grid.dataProvider = new ArrayCollection(
	 * [
	 *     { item: "Chicken breast", dept: "Meat", price: "5.90" },
	 *     { item: "Butter", dept: "Dairy", price: "4.69" },
	 *     { item: "Broccoli", dept: "Produce", price: "2.99" },
	 *     { item: "Whole Wheat Bread", dept: "Bakery", price: "2.49" },
	 * ]);
	 * 
	 * grid.columns = new ArrayCollection(
	 * [
	 *     new DataGridColumn("item", "Item"),
	 *     new DataGridColumn("dept", "Department"),
	 *     new DataGridColumn("price", "Unit Price"),
	 * ]);
	 * 
	 * grid.addEventListener( Event.CHANGE, grid_changeHandler );
	 * 
	 * this.addChild( grid );</listing>
	 *
	 * @see ../../../help/data-grid.html How to use the Feathers DataGrid component
	 *
	 * @productversion Feathers 3.4.0
	 */
	public class DataGrid extends Scroller implements IDragSource, IDropTarget
	{
		/**
		 * @private
		 */
		protected static function defaultSortCompareFunction(a:Object, b:Object):int
		{
			var aString:String = a.toString().toLowerCase();
			var bString:String = b.toString().toLowerCase();
			if(aString < bString)
			{
				return -1;
			}
			if(aString > bString)
			{
				return 1;
			}
			return 0;
		}

		/**
		 * @private
		 */
		protected static function defaultHeaderRendererFactory():IDataGridHeaderRenderer
		{
			return new DefaultDataGridHeaderRenderer();
		}

		/**
		 * @private
		 */
		protected static const DATA_GRID_HEADER_DRAG_FORMAT:String = "feathers-data-grid-header";

		/**
		 * The default <code>IStyleProvider</code> for all <code>List</code>
		 * components.
		 *
		 * @default null
		 * @see feathers.core.FeathersControl#styleProvider
		 */
		public static var globalStyleProvider:IStyleProvider;

		/**
		 * Constructor.
		 */
		public function DataGrid()
		{
			super();
			this.addEventListener(DragDropEvent.DRAG_ENTER, dataGrid_dragEnterHandler);
			this.addEventListener(DragDropEvent.DRAG_MOVE, dataGrid_dragMoveHandler);
			this.addEventListener(DragDropEvent.DRAG_DROP, dataGrid_dragDropHandler);
			this._selectedIndices.addEventListener(Event.CHANGE, selectedIndices_changeHandler);
		}

		/**
		 * @private
		 * The guts of the DataGrid's functionality. Handles layout and selection.
		 */
		protected var dataViewPort:DataGridDataViewPort;

		/**
		 * @private
		 */
		protected var _headerGroup:LayoutGroup = null;

		/**
		 * @private
		 */
		protected var _headerDividerGroup:LayoutGroup = null;

		/**
		 * @private
		 */
		protected var _verticalDividerGroup:LayoutGroup = null;

		/**
		 * @private
		 */
		protected var _headerLayout:HorizontalLayout = null;

		/**
		 * @private
		 */
		protected var _headerRendererMap:Dictionary = new Dictionary(true);

		/**
		 * @private
		 */
		protected var _unrenderedHeaders:Vector.<int> = new <int>[];

		/**
		 * @private
		 */
		protected var _headerStorage:HeaderRendererFactoryStorage = new HeaderRendererFactoryStorage();

		/**
		 * @private
		 */
		protected var _headerDividerStorage:DividerFactoryStorage = new DividerFactoryStorage();

		/**
		 * @private
		 */
		protected var _verticalDividerStorage:DividerFactoryStorage = new DividerFactoryStorage();

		/**
		 * @private
		 */
		override protected function get defaultStyleProvider():IStyleProvider
		{
			return DataGrid.globalStyleProvider;
		}

		/**
		 * @private
		 */
		override public function get isFocusEnabled():Boolean
		{
			return (this._isSelectable || this._minHorizontalScrollPosition != this._maxHorizontalScrollPosition ||
				this._minVerticalScrollPosition != this._maxVerticalScrollPosition) &&
				this._isEnabled && this._isFocusEnabled;
		}

		/**
		 * @private
		 */
		protected var _isChildFocusEnabled:Boolean = true;

		/**
		 * @copy feathers.core.IFocusContainer#isChildFocusEnabled
		 *
		 * @default true
		 *
		 * @see #isFocusEnabled
		 */
		public function get isChildFocusEnabled():Boolean
		{
			return this._isEnabled && this._isChildFocusEnabled;
		}

		/**
		 * @private
		 */
		public function set isChildFocusEnabled(value:Boolean):void
		{
			this._isChildFocusEnabled = value;
		}

		/**
		 * @private
		 */
		protected var _reorderColumns:Boolean = false;

		/**
		 * Determines if the data grid's columns may be reordered using drag
		 * and drop.
		 *
		 * <p>The following example enables column reordering:</p>
		 *
		 * <listing version="3.0">
		 * grid.reorderColumns = true;</listing>
		 *
		 * @default false
		 */
		public function get reorderColumns():Boolean
		{
			return this._reorderColumns;
		}

		/**
		 * @private
		 */
		public function set reorderColumns(value:Boolean):void
		{
			this._reorderColumns = value;
		}

		/**
		 * @private
		 */
		protected var _sortableColumns:Boolean = false;

		/**
		 * Determines if the data grid's columns may be sorted.
		 *
		 * <p>The following example enables column sorting:</p>
		 *
		 * <listing version="3.0">
		 * grid.sortableColumns = true;</listing>
		 *
		 * @default false
		 *
		 * @see feathers.controls.DataGridColumn#sortOrder
		 */
		public function get sortableColumns():Boolean
		{
			return this._sortableColumns;
		}

		/**
		 * @private
		 */
		public function set sortableColumns(value:Boolean):void
		{
			this._sortableColumns = value;
		}

		/**
		 * @private
		 */
		protected var _resizableColumns:Boolean = false;

		/**
		 * Determines if the data grid's columns may be resized.
		 *
		 * <p>The following example enables column resizing:</p>
		 *
		 * <listing version="3.0">
		 * grid.resizableColumns = true;</listing>
		 *
		 * @default false
		 *
		 * @see #style:columnResizeSkin
		 */
		public function get resizableColumns():Boolean
		{
			return this._resizableColumns;
		}

		/**
		 * @private
		 */
		public function set resizableColumns(value:Boolean):void
		{
			this._resizableColumns = value;
		}

		/**
		 * @private
		 */
		protected var _currentColumnDropIndicatorSkin:DisplayObject = null;

		/**
		 * @private
		 */
		protected var _columnDropIndicatorSkin:DisplayObject = null;

		/**
		 * @private
		 */
		public function get columnDropIndicatorSkin():DisplayObject
		{
			return this._columnDropIndicatorSkin;
		}

		/**
		 * @private
		 */
		public function set columnDropIndicatorSkin(value:DisplayObject):void
		{
			if(this.processStyleRestriction(arguments.callee))
			{
				if(value !== null)
				{
					value.dispose();
				}
				return;
			}
			this._columnDropIndicatorSkin = value;
		}

		/**
		 * @private
		 */
		protected var _currentColumnResizeSkin:DisplayObject = null;

		/**
		 * @private
		 */
		protected var _columnResizeSkin:DisplayObject = null;

		/**
		 * @private
		 */
		public function get columnResizeSkin():DisplayObject
		{
			return this._columnResizeSkin;
		}

		/**
		 * @private
		 */
		public function set columnResizeSkin(value:DisplayObject):void
		{
			if(this.processStyleRestriction(arguments.callee))
			{
				if(value !== null)
				{
					value.dispose();
				}
				return;
			}
			this._columnResizeSkin = value;
		}

		/**
		 * @private
		 */
		protected var _currentColumnDragOverlaySkin:DisplayObject = null;

		/**
		 * @private
		 */
		protected var _columnDragOverlaySkin:DisplayObject = null;

		/**
		 * @private
		 */
		public function get columnDragOverlaySkin():DisplayObject
		{
			return this._columnDragOverlaySkin;
		}

		/**
		 * @private
		 */
		public function set columnDragOverlaySkin(value:DisplayObject):void
		{
			if(this.processStyleRestriction(arguments.callee))
			{
				if(value !== null)
				{
					value.dispose();
				}
				return;
			}
			this._columnDragOverlaySkin = value;
		}

		/**
		 * @private
		 */
		protected var _columnDragAvatarAlpha:Number = 0.8;

		/**
		 * @private
		 */
		public function get columnDragAvatarAlpha():Number
		{
			return this._columnDragAvatarAlpha;
		}

		/**
		 * @private
		 */
		public function set columnDragAvatarAlpha(value:Number):void
		{
			if(this.processStyleRestriction(arguments.callee))
			{
				return;
			}
			this._columnDragAvatarAlpha = value;
		}

		/**
		 * @private
		 */
		protected var _extendedColumnDropIndicator:Boolean = false;

		/**
		 * @private
		 */
		public function get extendedColumnDropIndicator():Boolean
		{
			return this._extendedColumnDropIndicator;
		}

		/**
		 * @private
		 */
		public function set extendedColumnDropIndicator(value:Boolean):void
		{
			if(this.processStyleRestriction(arguments.callee))
			{
				return;
			}
			this._extendedColumnDropIndicator = value;
		}

		/**
		 * @private
		 */
		protected var _layout:ILayout = null;

		/**
		 * @private
		 */
		protected function get layout():ILayout
		{
			return this._layout;
		}

		/**
		 * @private
		 */
		protected function set layout(value:ILayout):void
		{
			if(this.processStyleRestriction(arguments.callee))
			{
				return;
			}
			if(this._layout === value)
			{
				return;
			}
			if(this._layout)
			{
				this._layout.removeEventListener(Event.SCROLL, layout_scrollHandler);
			}
			this._layout = value;
			if(this._layout is IVariableVirtualLayout)
			{
				this._layout.addEventListener(Event.SCROLL, layout_scrollHandler);
			}
			this.invalidate(INVALIDATION_FLAG_LAYOUT);
		}

		/**
		 * @private
		 */
		protected var _updateForDataReset:Boolean = false;

		/**
		 * @private
		 */
		protected var _dataProvider:IListCollection;

		/**
		 * The collection of data displayed by the data grid. Changing this
		 * property to a new value is considered a drastic change to the data
		 * grid's data, so the horizontal and vertical scroll positions will be
		 * reset, and the data grid's selection will be cleared.
		 *
		 * <p>The following example passes in a data provider and columns:</p>
		 *
		 * <listing version="3.0">
		 * grid.dataProvider = new ArrayCollection(
		 * [
		 *     { item: "Chicken breast", dept: "Meat", price: "5.90" },
		 *     { item: "Butter", dept: "Dairy", price: "4.69" },
		 *     { item: "Broccoli", dept: "Produce", price: "2.99" },
		 *     { item: "Whole Wheat Bread", dept: "Bakery", price: "2.49" },
		 * ]);
		 * 
		 * grid.columns = new ArrayCollection(
		 * [
		 *     new DataGridColumn("item", "Item"),
		 *     new DataGridColumn("dept", "Department"),
		 *     new DataGridColumn("price", "Unit Price"),
		 * ]);</listing>
		 *
		 * <p><em>Warning:</em> A data grid's data provider cannot contain
		 * duplicate items. To display the same item in multiple item
		 * renderers, you must create separate objects with the same
		 * properties. This restriction exists because it significantly improves
		 * performance.</p>
		 *
		 * <p><em>Warning:</em> If the data provider contains display objects,
		 * concrete textures, or anything that needs to be disposed, those
		 * objects will not be automatically disposed when the data grid is
		 * disposed. Similar to how <code>starling.display.Image</code> cannot
		 * automatically dispose its texture because the texture may be used
		 * by other display objects, a data grid cannot dispose its data
		 * provider because the data provider may be used by other data grids.
		 * See the <code>dispose()</code> function on
		 * <code>IListCollection</code> to see how the data provider can be
		 * disposed properly.</p>
		 *
		 * @default null
		 *
		 * @see #columns
		 * @see feathers.data.IListCollection#dispose()
		 * @see feathers.data.ArrayCollection
		 * @see feathers.data.VectorCollection
		 * @see feathers.data.XMLListCollection
		 */
		public function get dataProvider():IListCollection
		{
			return this._dataProvider;
		}

		/**
		 * @private
		 */
		public function set dataProvider(value:IListCollection):void
		{
			if(this._dataProvider == value)
			{
				return;
			}
			if(this._dataProvider)
			{
				this._dataProvider.removeEventListener(CollectionEventType.FILTER_CHANGE, dataProvider_filterChangeHandler);
				this._dataProvider.removeEventListener(CollectionEventType.SORT_CHANGE, dataProvider_sortChangeHandler);
				this._dataProvider.removeEventListener(CollectionEventType.ADD_ITEM, dataProvider_addItemHandler);
				this._dataProvider.removeEventListener(CollectionEventType.REMOVE_ITEM, dataProvider_removeItemHandler);
				this._dataProvider.removeEventListener(CollectionEventType.REMOVE_ALL, dataProvider_removeAllHandler);
				this._dataProvider.removeEventListener(CollectionEventType.REPLACE_ITEM, dataProvider_replaceItemHandler);
				this._dataProvider.removeEventListener(CollectionEventType.RESET, dataProvider_resetHandler);
				this._dataProvider.removeEventListener(Event.CHANGE, dataProvider_changeHandler);
			}
			this._dataProvider = value;
			if(this._dataProvider)
			{
				this._dataProvider.addEventListener(CollectionEventType.FILTER_CHANGE, dataProvider_filterChangeHandler);
				this._dataProvider.addEventListener(CollectionEventType.SORT_CHANGE, dataProvider_sortChangeHandler);
				this._dataProvider.addEventListener(CollectionEventType.ADD_ITEM, dataProvider_addItemHandler);
				this._dataProvider.addEventListener(CollectionEventType.REMOVE_ITEM, dataProvider_removeItemHandler);
				this._dataProvider.addEventListener(CollectionEventType.REMOVE_ALL, dataProvider_removeAllHandler);
				this._dataProvider.addEventListener(CollectionEventType.REPLACE_ITEM, dataProvider_replaceItemHandler);
				this._dataProvider.addEventListener(CollectionEventType.RESET, dataProvider_resetHandler);
				this._dataProvider.addEventListener(Event.CHANGE, dataProvider_changeHandler);
			}

			//reset the scroll position because this is a drastic change and
			//the data is probably completely different
			this.horizontalScrollPosition = 0;
			this.verticalScrollPosition = 0;

			//clear the selection for the same reason
			this.selectedIndex = -1;

			this.invalidate(INVALIDATION_FLAG_DATA);
		}

		/**
		 * @private
		 */
		protected var _columns:IListCollection = null;

		/**
		 * Defines the columns to display for each item in the data provider.
		 * If <code>null</code>, the data grid will attempt to populate the
		 * columns automatically.
		 *
		 * <p>The following example passes in a data provider and columns:</p>
		 *
		 * <listing version="3.0">
		 * grid.dataProvider = new ArrayCollection(
		 * [
		 *     { item: "Chicken breast", dept: "Meat", price: "5.90" },
		 *     { item: "Butter", dept: "Dairy", price: "4.69" },
		 *     { item: "Broccoli", dept: "Produce", price: "2.99" },
		 *     { item: "Whole Wheat Bread", dept: "Bakery", price: "2.49" },
		 * ]);
		 * 
		 * grid.columns = new ArrayCollection(
		 * [
		 *     new DataGridColumn("item", "Item"),
		 *     new DataGridColumn("dept", "Department"),
		 *     new DataGridColumn("price", "Unit Price"),
		 * ]);</listing>
		 *
		 * @default null
		 *
		 * @see #dataProvider
		 * @see feathers.controls.DataGridColumn
		 */
		public function get columns():IListCollection
		{
			return this._columns;
		}

		/**
		 * @private
		 */
		public function set columns(value:IListCollection):void
		{
			if(this._columns === value)
			{
				return;
			}
			this.setColumns(value);
			this.invalidate(INVALIDATION_FLAG_DATA);
		}

		/**
		 * @private
		 */
		protected function setColumns(value:IListCollection):void
		{
			if(this._columns !== null)
			{
				this._columns.removeEventListener(Event.CHANGE, columns_changeHandler);
				this._columns.removeEventListener(CollectionEventType.RESET, columns_resetHandler);
				this._columns.removeEventListener(CollectionEventType.UPDATE_ALL, columns_updateAllHandler);
			}
			this._columns = value;
			if(this._columns !== null)
			{
				this._columns.addEventListener(Event.CHANGE, columns_changeHandler);
				this._columns.addEventListener(CollectionEventType.RESET, columns_resetHandler);
				this._columns.addEventListener(CollectionEventType.UPDATE_ALL, columns_updateAllHandler);
			}
		}

		/**
		 * @private
		 */
		protected var _isSelectable:Boolean = true;

		/**
		 * Determines if items in the data grid may be selected. By default
		 * only a single item may be selected at any given time. In other
		 * words, if item A is selected, and the user selects item B, item A
		 * will be deselected automatically. Set
		 * <code>allowMultipleSelection</code> to <code>true</code> to select
		 * more than one item without automatically deselecting other items.
		 *
		 * <p>The following example disables selection:</p>
		 *
		 * <listing version="3.0">
		 * grid.isSelectable = false;</listing>
		 *
		 * @default true
		 *
		 * @see #selectedItem
		 * @see #selectedIndex
		 * @see #allowMultipleSelection
		 */
		public function get isSelectable():Boolean
		{
			return this._isSelectable;
		}

		/**
		 * @private
		 */
		public function set isSelectable(value:Boolean):void
		{
			if(this._isSelectable == value)
			{
				return;
			}
			this._isSelectable = value;
			if(!this._isSelectable)
			{
				this.selectedIndex = -1;
			}
			this.invalidate(INVALIDATION_FLAG_SELECTED);
		}

		/**
		 * @private
		 */
		protected var _selectedIndex:int = -1;
<<<<<<< HEAD
		
		[Bindable(event="change")]
=======

>>>>>>> f24f2159
		/**
		 * The index of the currently selected item. Returns <code>-1</code> if
		 * no item is selected.
		 *
		 * <p>The following example selects an item by its index:</p>
		 *
		 * <listing version="3.0">
		 * grid.selectedIndex = 2;</listing>
		 *
		 * <p>The following example clears the selected index:</p>
		 *
		 * <listing version="3.0">
		 * grid.selectedIndex = -1;</listing>
		 *
		 * <p>The following example listens for when selection changes and
		 * requests the selected index:</p>
		 *
		 * <listing version="3.0">
		 * function grid_changeHandler( event:Event ):void
		 * {
		 *     var grid:DataGrid = DataGrid( event.currentTarget );
		 *     var index:int = grid.selectedIndex;
		 * 
		 * }
		 * grid.addEventListener( Event.CHANGE, grid_changeHandler );</listing>
		 *
		 * @default -1
		 *
		 * @see #selectedItem
		 * @see #allowMultipleSelection
		 * @see #selectedItems
		 * @see #selectedIndices
		 */
		public function get selectedIndex():int
		{
			return this._selectedIndex;
		}

		/**
		 * @private
		 */
		public function set selectedIndex(value:int):void
		{
			if(this._selectedIndex == value)
			{
				return;
			}
			if(value >= 0)
			{
				this._selectedIndices.data = new <int>[value];
			}
			else
			{
				this._selectedIndices.removeAll();
			}
			this.invalidate(INVALIDATION_FLAG_SELECTED);
		}

		[Bindable(event="change")]
		/**
		 * The currently selected item. Returns <code>null</code> if no item is
		 * selected.
		 *
		 * <p>The following example changes the selected item:</p>
		 *
		 * <listing version="3.0">
		 * grid.selectedItem = grid.dataProvider.getItemAt(0);</listing>
		 *
		 * <p>The following example clears the selected item:</p>
		 *
		 * <listing version="3.0">
		 * grid.selectedItem = null;</listing>
		 *
		 * <p>The following example listens for when selection changes and
		 * requests the selected item:</p>
		 *
		 * <listing version="3.0">
		 * function grid_changeHandler( event:Event ):void
		 * {
		 *     var grid:DataGrid = DataGrid( event.currentTarget );
		 *     var item:Object = grid.selectedItem;
		 * 
		 * }
		 * grid.addEventListener( Event.CHANGE, grid_changeHandler );</listing>
		 *
		 * @default null
		 *
		 * @see #selectedIndex
		 * @see #allowMultipleSelection
		 * @see #selectedItems
		 * @see #selectedIndices
		 */
		public function get selectedItem():Object
		{
			if(!this._dataProvider || this._selectedIndex < 0 || this._selectedIndex >= this._dataProvider.length)
			{
				return null;
			}

			return this._dataProvider.getItemAt(this._selectedIndex);
		}

		/**
		 * @private
		 */
		public function set selectedItem(value:Object):void
		{
			if(!this._dataProvider)
			{
				this.selectedIndex = -1;
				return;
			}
			this.selectedIndex = this._dataProvider.getItemIndex(value);
		}

		/**
		 * @private
		 */
		protected var _allowMultipleSelection:Boolean = false;

		/**
		 * If <code>true</code> multiple items may be selected at a time. If
		 * <code>false</code>, then only a single item may be selected at a
		 * time, and if the selection changes, other items are deselected. Has
		 * no effect if <code>isSelectable</code> is <code>false</code>.
		 *
		 * <p>In the following example, multiple selection is enabled:</p>
		 *
		 * <listing version="3.0">
		 * grid.allowMultipleSelection = true;</listing>
		 *
		 * @default false
		 *
		 * @see #isSelectable
		 * @see #selectedIndices
		 * @see #selectedItems
		 */
		public function get allowMultipleSelection():Boolean
		{
			return this._allowMultipleSelection;
		}

		/**
		 * @private
		 */
		public function set allowMultipleSelection(value:Boolean):void
		{
			if(this._allowMultipleSelection == value)
			{
				return;
			}
			this._allowMultipleSelection = value;
			this.invalidate(INVALIDATION_FLAG_SELECTED);
		}

		/**
		 * @private
		 */
		protected var _selectedIndices:ListCollection = new ListCollection(new <int>[]);

		[Bindable(event="change")]
		/**
		 * The indices of the currently selected items. Returns an empty <code>Vector.&lt;int&gt;</code>
		 * if no items are selected. If <code>allowMultipleSelection</code> is
		 * <code>false</code>, only one item may be selected at a time.
		 *
		 * <p>The following example selects two items by their indices:</p>
		 *
		 * <listing version="3.0">
		 * grid.selectedIndices = new &lt;int&gt;[ 2, 3 ];</listing>
		 *
		 * <p>The following example clears the selected indices:</p>
		 *
		 * <listing version="3.0">
		 * grid.selectedIndices = null;</listing>
		 *
		 * <p>The following example listens for when selection changes and
		 * requests the selected indices:</p>
		 *
		 * <listing version="3.0">
		 * function grid_changeHandler( event:Event ):void
		 * {
		 *     var grid:DataGrid = DataGrid( event.currentTarget );
		 *     var indices:Vector.&lt;int&gt; = grid.selectedIndices;
		 * 
		 * }
		 * grid.addEventListener( Event.CHANGE, grid_changeHandler );</listing>
		 *
		 * @see #allowMultipleSelection
		 * @see #selectedItems
		 * @see #selectedIndex
		 * @see #selectedItem
		 */
		public function get selectedIndices():Vector.<int>
		{
			return this._selectedIndices.data as Vector.<int>;
		}

		/**
		 * @private
		 */
		public function set selectedIndices(value:Vector.<int>):void
		{
			var oldValue:Vector.<int> = this._selectedIndices.data as Vector.<int>;
			if(oldValue == value)
			{
				return;
			}
			if(!value)
			{
				if(this._selectedIndices.length == 0)
				{
					return;
				}
				this._selectedIndices.removeAll();
			}
			else
			{
				if(!this._allowMultipleSelection && value.length > 0)
				{
					value.length = 1;
				}
				this._selectedIndices.data = value;
			}
			this.invalidate(INVALIDATION_FLAG_SELECTED);
		}

		/**
		 * @private
		 */
		protected var _selectedItems:Vector.<Object> = new <Object>[];

		[Bindable(event="change")]
		/**
		 * The currently selected item. The getter returns an empty
		 * <code>Vector.&lt;Object&gt;</code> if no item is selected. If any
		 * items are selected, the getter creates a new
		 * <code>Vector.&lt;Object&gt;</code> to return a list of selected
		 * items.
		 *
		 * <p>The following example selects two items:</p>
		 *
		 * <listing version="3.0">
		 * grid.selectedItems = new &lt;Object&gt;[ grid.dataProvider.getItemAt(2) , grid.dataProvider.getItemAt(3) ];</listing>
		 *
		 * <p>The following example clears the selected items:</p>
		 *
		 * <listing version="3.0">
		 * grid.selectedItems = null;</listing>
		 *
		 * <p>The following example listens for when selection changes and
		 * requests the selected items:</p>
		 *
		 * <listing version="3.0">
		 * function grid_changeHandler( event:Event ):void
		 * {
		 *     var grid:DataGrid = DataGrid( event.currentTarget );
		 *     var items:Vector.&lt;Object&gt; = grid.selectedItems;
		 * 
		 * }
		 * grid.addEventListener( Event.CHANGE, grid_changeHandler );</listing>
		 *
		 * @see #allowMultipleSelection
		 * @see #selectedIndices
		 * @see #selectedIndex
		 * @see #selectedItem
		 */
		public function get selectedItems():Vector.<Object>
		{
			return this._selectedItems;
		}

		/**
		 * @private
		 */
		public function set selectedItems(value:Vector.<Object>):void
		{
			if(!value || !this._dataProvider)
			{
				this.selectedIndex = -1;
				return;
			}
			var indices:Vector.<int> = new <int>[];
			var itemCount:int = value.length;
			for(var i:int = 0; i < itemCount; i++)
			{
				var item:Object = value[i];
				var index:int = this._dataProvider.getItemIndex(item);
				if(index >= 0)
				{
					indices.push(index);
				}
			}
			this.selectedIndices = indices;
		}

		[Bindable(event="change")]
		/**
		 * Returns the selected items, with the ability to pass in an optional
		 * result vector. Better for performance than the <code>selectedItems</code>
		 * getter because it can avoid the allocation, and possibly garbage
		 * collection, of the result object.
		 *
		 * @see #selectedItems
		 */
		public function getSelectedItems(result:Vector.<Object> = null):Vector.<Object>
		{
			if(result !== null)
			{
				result.length = 0;
			}
			else
			{
				result = new <Object>[];
			}
			if(!this._dataProvider)
			{
				return result;
			}
			var indexCount:int = this._selectedIndices.length;
			for(var i:int = 0; i < indexCount; i++)
			{
				var index:int = this._selectedIndices.getItemAt(i) as int;
				var item:Object = this._dataProvider.getItemAt(index);
				result[i] = item;
			}
			return result;
		}

		/**
		 * @private
		 */
		protected var _typicalItem:Object = null;

		/**
		 * Used to auto-size the data grid when a virtualized layout is used.
		 * If the data grid's width or height is unknown, the data grid will
		 * try to automatically pick an ideal size. This item is used to create
		 * a sample item renderer to measure item renderers that are virtual
		 * and not visible in the viewport.
		 *
		 * <p>The following example provides a typical item:</p>
		 *
		 * <listing version="3.0">
		 * grid.typicalItem = { text: "A typical item", thumbnail: texture };</listing>
		 *
		 * @default null
		 */
		public function get typicalItem():Object
		{
			return this._typicalItem;
		}

		/**
		 * @private
		 */
		public function set typicalItem(value:Object):void
		{
			if(this._typicalItem == value)
			{
				return;
			}
			this._typicalItem = value;
			this.invalidate(INVALIDATION_FLAG_DATA);
		}

		/**
		 * @private
		 */
		protected var _keyScrollDuration:Number = 0.25;

		/**
		 * @private
		 */
		public function get keyScrollDuration():Number
		{
			return this._keyScrollDuration;
		}

		/**
		 * @private
		 */
		public function set keyScrollDuration(value:Number):void
		{
			if(this.processStyleRestriction(arguments.callee))
			{
				return;
			}
			this._keyScrollDuration = value;
		}

		/**
		 * @private
		 */
		protected var _headerBackgroundSkin:DisplayObject = null;

		/**
		 * @private
		 */
		public function get headerBackgroundSkin():DisplayObject
		{
			return this._headerBackgroundSkin;
		}

		/**
		 * @private
		 */
		public function set headerBackgroundSkin(value:DisplayObject):void
		{
			if(this.processStyleRestriction(arguments.callee))
			{
				if(value !== null)
				{
					value.dispose();
				}
				return;
			}
			if(this._headerBackgroundSkin === value)
			{
				return;
			}
			this._headerBackgroundSkin = value;
			this.invalidate(INVALIDATION_FLAG_STYLES);
		}

		/**
		 * @private
		 */
		protected var _headerBackgroundDisabledSkin:DisplayObject = null;

		/**
		 * @private
		 */
		public function get headerBackgroundDisabledSkin():DisplayObject
		{
			return this._headerBackgroundDisabledSkin;
		}

		/**
		 * @private
		 */
		public function set headerBackgroundDisabledSkin(value:DisplayObject):void
		{
			if(this.processStyleRestriction(arguments.callee))
			{
				if(value !== null)
				{
					value.dispose();
				}
				return;
			}
			if(this._headerBackgroundDisabledSkin === value)
			{
				return;
			}
			this._headerBackgroundDisabledSkin = value;
			this.invalidate(INVALIDATION_FLAG_STYLES);
		}

		/**
		 * @private
		 */
		protected var _verticalDividerFactory:Function = null;

		/**
		 * @private
		 *
		 * @see #style:verticalDividerFactory
		 */
		public function get verticalDividerFactory():Function
		{
			return this._verticalDividerFactory;
		}

		/**
		 * @private
		 */
		public function set verticalDividerFactory(value:Function):void
		{
			if(this.processStyleRestriction(arguments.callee))
			{
				return;
			}
			if(this._verticalDividerFactory === value)
			{
				return;
			}
			this._verticalDividerFactory = value;
			this.invalidate(INVALIDATION_FLAG_STYLES);
		}

		/**
		 * @private
		 */
		protected var _headerDividerFactory:Function = null;

		/**
		 * @private
		 *
		 * @see #style:headerDividerFactory
		 */
		public function get headerDividerFactory():Function
		{
			return this._headerDividerFactory;
		}

		/**
		 * @private
		 */
		public function set headerDividerFactory(value:Function):void
		{
			if(this.processStyleRestriction(arguments.callee))
			{
				return;
			}
			if(this._headerDividerFactory === value)
			{
				return;
			}
			this._headerDividerFactory = value;
			this.invalidate(INVALIDATION_FLAG_STYLES);
		}

		/**
		 * @private
		 */
		protected var _cellRendererFactory:Function = null;

		/**
		 * Specifies a default factory for cell renderers that will be used if
		 * the <code>cellRendererFactory</code> from a
		 * <code>DataGridColumn</code> is <code>null</code>.
		 *
		 * <p>The function is expected to have the following signature:</p>
		 *
		 * <pre>function():IDataGridCellRenderer</pre>
		 *
		 * <p>The following example provides a factory for the data grid:</p>
		 *
		 * <listing version="3.0">
		 * grid.cellRendererFactory = function():IDataGridCellRenderer
		 * {
		 *     var cellRenderer:CustomCellRendererClass = new CustomCellRendererClass();
		 *     cellRenderer.backgroundSkin = new Quad( 10, 10, 0xff0000 );
		 *     return cellRenderer;
		 * };</listing>
		 *
		 * @default null
		 *
		 * @see feathers.controls.renderers.IDataGridCellRenderer
		 */
		public function get cellRendererFactory():Function
		{
			return this._cellRendererFactory;
		}

		/**
		 * @private
		 */
		public function set cellRendererFactory(value:Function):void
		{
			if(this._cellRendererFactory === value)
			{
				return;
			}
			this._cellRendererFactory = value;
			this.dispatchEventWith(Event.CHANGE);
		}

		/**
		 * @private
		 */
		protected var _customCellRendererStyleName:String = null;

		/**
		 * @private
		 *
		 * @see #style:customCellRendererStyleName
		 */
		public function get customCellRendererStyleName():String
		{
			return this._customCellRendererStyleName;
		}

		/**
		 * @private
		 */
		public function set customCellRendererStyleName(value:String):void
		{
			if(this._customCellRendererStyleName === value)
			{
				return;
			}
			this._customCellRendererStyleName = value;
			this.dispatchEventWith(Event.CHANGE);
		}

		/**
		 * @private
		 */
		protected var _headerRendererFactory:Function = null;

		/**
		 * Specifies a default factory for header renderers that will be used if
		 * the <code>headerRendererFactory</code> from a
		 * <code>DataGridColumn</code> is <code>null</code>.
		 *
		 * <p>The function is expected to have the following signature:</p>
		 *
		 * <pre>function():IDataGridHeaderRenderer</pre>
		 *
		 * <p>The following example provides a factory for the data grid:</p>
		 *
		 * <listing version="3.0">
		 * grid.headerRendererFactory = function():IDataGridHeaderRenderer
		 * {
		 *     var headerRenderer:CustomHeaderRendererClass = new CustomHeaderRendererClass();
		 *     headerRenderer.backgroundSkin = new Quad( 10, 10, 0xff0000 );
		 *     return headerRenderer;
		 * };</listing>
		 *
		 * @default null
		 *
		 * @see feathers.controls.renderers.IDataGridHeaderRenderer
		 */
		public function get headerRendererFactory():Function
		{
			return this._headerRendererFactory;
		}

		/**
		 * @private
		 */
		public function set headerRendererFactory(value:Function):void
		{
			if(this._headerRendererFactory === value)
			{
				return;
			}
			this._headerRendererFactory = value;
			this.dispatchEventWith(Event.CHANGE);
		}

		/**
		 * @private
		 */
		protected var _customHeaderRendererStyleName:String = null;

		/**
		 * @private
		 *
		 * @see #style:customHeaderRendererStyleName
		 */
		public function get customHeaderRendererStyleName():String
		{
			return this._customHeaderRendererStyleName;
		}

		/**
		 * @private
		 */
		public function set customHeaderRendererStyleName(value:String):void
		{
			if(this._customHeaderRendererStyleName === value)
			{
				return;
			}
			this._customHeaderRendererStyleName = value;
			this.dispatchEventWith(Event.CHANGE);
		}

		/**
		 * @private
		 */
		protected var _draggedHeaderIndex:int = -1;

		/**
		 * @private
		 */
		protected var _headerTouchID:int = -1;

		/**
		 * @private
		 */
		protected var _headerTouchX:Number;

		/**
		 * @private
		 */
		protected var _headerTouchY:Number;

		/**
		 * @private
		 */
		protected var _headerDividerTouchID:int = -1;

		/**
		 * @private
		 */
		protected var _headerDividerTouchX:Number;

		/**
		 * @private
		 */
		protected var _resizingColumnIndex:int = -1;

		/**
		 * @private
		 */
		protected var _customColumnSizes:Vector.<Number> = null;

		/**
		 * The pending item index to scroll to after validating. A value of
		 * <code>-1</code> means that the scroller won't scroll to an item after
		 * validating.
		 */
		protected var pendingItemIndex:int = -1;

		/**
		 * @private
		 */
		override public function scrollToPosition(horizontalScrollPosition:Number, verticalScrollPosition:Number, animationDuration:Number = NaN):void
		{
			this.pendingItemIndex = -1;
			super.scrollToPosition(horizontalScrollPosition, verticalScrollPosition, animationDuration);
		}

		/**
		 * @private
		 */
		override public function scrollToPageIndex(horizontalPageIndex:int, verticalPageIndex:int, animationDuration:Number = NaN):void
		{
			this.pendingItemIndex = -1;
			super.scrollToPageIndex(horizontalPageIndex, verticalPageIndex, animationDuration);
		}

		/**
		 * Scrolls the data grid so that the specified item is visible. If
		 * <code>animationDuration</code> is greater than zero, the scroll will
		 * animate. The duration is in seconds.
		 *
		 * <p>If the layout is virtual with variable item dimensions, this
		 * function may not accurately scroll to the exact correct position. A
		 * virtual layout with variable item dimensions is often forced to
		 * estimate positions, so the results aren't guaranteed to be accurate.</p>
		 *
		 * <p>If you want to scroll to the end of the data grid, it is better
		 * to use <code>scrollToPosition()</code> with
		 * <code>maxHorizontalScrollPosition</code> or
		 * <code>maxVerticalScrollPosition</code>.</p>
		 *
		 * <p>In the following example, the data grid is scrolled to display index 10:</p>
		 *
		 * <listing version="3.0">
		 * grid.scrollToDisplayIndex( 10 );</listing>
		 *
		 * @param index The integer index of an item from the data provider.
		 * @param animationDuration The length of time, in seconds, of the animation. May be zero to scroll instantly.
		 *
		 * @see #scrollToPosition()
		 */
		public function scrollToDisplayIndex(index:int, animationDuration:Number = 0):void
		{
			//cancel any pending scroll to a different page or scroll position.
			//we can have only one type of pending scroll at a time.
			this.hasPendingHorizontalPageIndex = false;
			this.hasPendingVerticalPageIndex = false;
			this.pendingHorizontalScrollPosition = NaN;
			this.pendingVerticalScrollPosition = NaN;
			if(this.pendingItemIndex == index &&
				this.pendingScrollDuration == animationDuration)
			{
				return;
			}
			this.pendingItemIndex = index;
			this.pendingScrollDuration = animationDuration;
			this.invalidate(INVALIDATION_FLAG_PENDING_SCROLL);
		}

		/**
		 * @private
		 */
		override public function dispose():void
		{
			if(this._columnDropIndicatorSkin !== null &&
				this._columnDropIndicatorSkin.parent === null)
			{
				this._columnDropIndicatorSkin.dispose();
				this._columnDropIndicatorSkin = null;
			}
			if(this._columnDragOverlaySkin !== null &&
				this._columnDragOverlaySkin.parent === null)
			{
				this._columnDragOverlaySkin.dispose();
				this._columnDragOverlaySkin = null;
			}
			this.refreshInactiveHeaderDividers(true);
			this.refreshInactiveVerticalDividers(true);
			//clearing selection now so that the data provider setter won't
			//cause a selection change that triggers events.
			this._selectedIndices.removeEventListeners();
			this._selectedIndex = -1;
			this.dataProvider = null;
			this.columns = null;
			this.layout = null;
			super.dispose();
		}

		/**
		 * @private
		 */
		override protected function initialize():void
		{
			var hasLayout:Boolean = this._layout !== null;

			super.initialize();

			if(!this.dataViewPort)
			{
				this.viewPort = this.dataViewPort = new DataGridDataViewPort();
				this.dataViewPort.owner = this;
				this.viewPort = this.dataViewPort;
			}

			if(this._verticalDividerGroup === null)
			{
				this._verticalDividerGroup = new LayoutGroup();
				this._verticalDividerGroup.touchable = false;
				this.addChild(this._verticalDividerGroup);
			}

			if(this._headerLayout === null)
			{
				this._headerLayout = new HorizontalLayout();
				this._headerLayout.useVirtualLayout = false;
				this._headerLayout.verticalAlign = VerticalAlign.JUSTIFY;
			}

			if(this._headerGroup === null)
			{
				this._headerGroup = new LayoutGroup();
				this.addChild(this._headerGroup);
			}

			this._headerGroup.layout = this._headerLayout;

			if(this._headerDividerGroup === null)
			{
				this._headerDividerGroup = new LayoutGroup();
				this.addChild(this._headerDividerGroup);
			}

			if(!hasLayout)
			{
				if(this._hasElasticEdges &&
					this._verticalScrollPolicy === ScrollPolicy.AUTO &&
					this._scrollBarDisplayMode !== ScrollBarDisplayMode.FIXED)
				{
					//so that the elastic edges work even when the max scroll
					//position is 0, similar to iOS.
					this._verticalScrollPolicy = ScrollPolicy.ON;
				}

				var layout:VerticalLayout = new VerticalLayout();
				layout.useVirtualLayout = true;
				layout.horizontalAlign = HorizontalAlign.JUSTIFY;
				this.ignoreNextStyleRestriction();
				this.layout = layout;
			}
		}

		/**
		 * @private
		 */
		override protected function draw():void
		{
			var stylesInvalid:Boolean = this.isInvalid(INVALIDATION_FLAG_STYLES);

			if(stylesInvalid)
			{
				this.refreshHeaderStyles();
			}

			this.refreshColumns();

			this.refreshHeaderRenderers();
			this.refreshDataViewPortProperties();
			super.draw();
		}

		/**
		 * @inheritDoc
		 */
		override protected function autoSizeIfNeeded():Boolean
		{
			var needsWidth:Boolean = this._explicitWidth !== this._explicitWidth; //isNaN
			var needsHeight:Boolean = this._explicitHeight !== this._explicitHeight; //isNaN
			var needsMinWidth:Boolean = this._explicitMinWidth !== this._explicitMinWidth; //isNaN
			var needsMinHeight:Boolean = this._explicitMinHeight !== this._explicitMinHeight; //isNaN
			if(!needsWidth && !needsHeight && !needsMinWidth && !needsMinHeight)
			{
				return false;
			}

			resetFluidChildDimensionsForMeasurement(this.currentBackgroundSkin,
				this._explicitWidth, this._explicitHeight,
				this._explicitMinWidth, this._explicitMinHeight,
				this._explicitMaxWidth, this._explicitMaxHeight,
				this._explicitBackgroundWidth, this._explicitBackgroundHeight,
				this._explicitBackgroundMinWidth, this._explicitBackgroundMinHeight,
				this._explicitBackgroundMaxWidth, this._explicitBackgroundMaxHeight);
			var measureBackground:IMeasureDisplayObject = this.currentBackgroundSkin as IMeasureDisplayObject;
			if(this.currentBackgroundSkin is IValidating)
			{
				IValidating(this.currentBackgroundSkin).validate();
			}

			//we don't measure the header and footer here because they are
			//handled in calculateViewPortOffsets(), which is automatically
			//called by Scroller before autoSizeIfNeeded().

			var newWidth:Number = this._explicitWidth;
			var newHeight:Number = this._explicitHeight;
			var newMinWidth:Number = this._explicitMinWidth;
			var newMinHeight:Number = this._explicitMinHeight;
			if(needsWidth)
			{
				if(this._measureViewPort)
				{
					newWidth = this._viewPort.visibleWidth;
				}
				else
				{
					newWidth = 0;
				}
				newWidth += this._rightViewPortOffset + this._leftViewPortOffset;
				var headerWidth:Number = this._headerGroup.width;
				if(headerWidth > newWidth)
				{
					newWidth = headerWidth;
				}
				if(this.currentBackgroundSkin !== null &&
					this.currentBackgroundSkin.width > newWidth)
				{
					newWidth = this.currentBackgroundSkin.width;
				}
			}
			if(needsHeight)
			{
				if(this._measureViewPort)
				{
					newHeight = this._viewPort.visibleHeight;
				}
				else
				{
					newHeight = 0;
				}
				newHeight += this._bottomViewPortOffset + this._topViewPortOffset;
				//we don't need to account for the header and footer because
				//they're already included in the top and bottom offsets
				if(this.currentBackgroundSkin !== null &&
					this.currentBackgroundSkin.height > newHeight)
				{
					newHeight = this.currentBackgroundSkin.height;
				}
			}
			if(needsMinWidth)
			{
				if(this._measureViewPort)
				{
					newMinWidth = this._viewPort.minVisibleWidth;
				}
				else
				{
					newMinWidth = 0;
				}
				newMinWidth += this._rightViewPortOffset + this._leftViewPortOffset;
				var headerMinWidth:Number = this._headerGroup.minWidth;
				if(headerMinWidth > newMinWidth)
				{
					newMinWidth = headerMinWidth;
				}
				if(this.currentBackgroundSkin !== null)
				{
					if(measureBackground !== null)
					{
						if(measureBackground.minWidth > newMinWidth)
						{
							newMinWidth = measureBackground.minWidth;
						}
					}
					else if(this._explicitBackgroundMinWidth > newMinWidth)
					{
						newMinWidth = this._explicitBackgroundMinWidth;
					}
				}
			}
			if(needsMinHeight)
			{
				if(this._measureViewPort)
				{
					newMinHeight = this._viewPort.minVisibleHeight;
				}
				else
				{
					newMinHeight = 0;
				}
				newMinHeight += this._bottomViewPortOffset + this._topViewPortOffset;
				//we don't need to account for the header and footer because
				//they're already included in the top and bottom offsets
				if(this.currentBackgroundSkin !== null)
				{
					if(measureBackground !== null)
					{
						if(measureBackground.minHeight > newMinHeight)
						{
							newMinHeight = measureBackground.minHeight;
						}
					}
					else if(this._explicitBackgroundMinHeight > newMinHeight)
					{
						newMinHeight = this._explicitBackgroundMinHeight;
					}
				}
			}

			return this.saveMeasurements(newWidth, newHeight, newMinWidth, newMinHeight);
		}

		/**
		 * @private
		 * If the columns are not defined, we can try to create them automatically.
		 */
		protected function refreshColumns():void
		{
			if(this._columns !== null || this._dataProvider === null || this._dataProvider.length == 0)
			{
				return;
			}
			var columns:Array = [];
			var firstItem:Object = this._dataProvider.getItemAt(0);
			var pushIndex:int = 0;
			for(var key:String in firstItem)
			{
				columns[pushIndex] = new DataGridColumn(key);
				pushIndex++;
			}
			this.setColumns(new ArrayCollection(columns));
		}

		/**
		 * @private
		 */
		protected function refreshHeaderStyles():void
		{
			this._headerGroup.backgroundSkin = this._headerBackgroundSkin;
			this._headerGroup.backgroundDisabledSkin = this._headerBackgroundDisabledSkin;
		}

		/**
		 * @private
		 */
		override protected function calculateViewPortOffsets(forceScrollBars:Boolean = false, useActualBounds:Boolean = false):void
		{
			super.calculateViewPortOffsets(forceScrollBars, useActualBounds);

			this._headerLayout.paddingLeft = this._leftViewPortOffset;
			this._headerLayout.paddingRight = this._rightViewPortOffset;
			if(useActualBounds)
			{
				this._headerGroup.width = this.actualWidth;
				this._headerGroup.minWidth = this.actualMinWidth;
			}
			else
			{
				this._headerGroup.width = this._explicitWidth;
				this._headerGroup.minWidth = this._explicitMinWidth;
			}
			this._headerGroup.maxWidth = this._explicitMaxWidth;
			this._headerGroup.validate();
			this._topViewPortOffset += this._headerGroup.height;
		}

		/**
		 * @private
		 */
		override protected function layoutChildren():void
		{
			this.validateCustomColumnSizes();
			this.layoutHeaderRenderers();

			this._headerLayout.paddingLeft = this._leftViewPortOffset;
			this._headerLayout.paddingRight = this._rightViewPortOffset;
			this._headerGroup.width = this.actualWidth;
			this._headerGroup.validate();
			this._headerGroup.x = 0;
			this._headerGroup.y = this._topViewPortOffset - this._headerGroup.height;
			this._headerDividerGroup.x = this._headerGroup.x;
			this._headerDividerGroup.y = this._headerGroup.y;
			this._headerDividerGroup.width = this._headerGroup.width;

			super.layoutChildren();

			this._verticalDividerGroup.x = this._headerGroup.x;
			this._verticalDividerGroup.y = this._headerGroup.y + this._headerGroup.height;
			this._verticalDividerGroup.width = this._headerGroup.width;
			this._verticalDividerGroup.height = this.viewPort.visibleHeight;

			this.refreshHeaderDividers();
			this.refreshVerticalDividers();
		}

		/**
		 * @private
		 */
		protected function validateCustomColumnSizes():void
		{
			if(this._customColumnSizes === null || this._customColumnSizes.length < this._columns.length)
			{
				return;
			}

			var availableWidth:Number = this.actualWidth - this._leftViewPortOffset - this._rightViewPortOffset;
			var count:int = this._customColumnSizes.length;
			var totalWidth:Number = 0;
			var indices:Vector.<int> = new <int>[];
			var currentIndex:int = 0;
			for(var i:int = 0; i < count; i++)
			{
				var column:DataGridColumn = DataGridColumn(this._columns.getItemAt(i));
				if(column.width === column.width) //!isNaN
				{
					//if the width is set explicitly, skip it!
					availableWidth -= column.width;
					continue;
				}
				var size:Number = this._customColumnSizes[i];
				totalWidth += size;
				indices[currentIndex] = i;
				currentIndex++;
			}
			if(totalWidth == availableWidth)
			{
				return;
			}

			//make a copy so that this is detected as a change
			this._customColumnSizes = this._customColumnSizes.slice();

			var widthToDistribute:Number = availableWidth - totalWidth;
			this.distributeWidthToIndices(widthToDistribute, indices, totalWidth);
			this.dataViewPort.customColumnSizes = this._customColumnSizes;
		}

		/**
		 * @private
		 */
		protected function distributeWidthToIndices(widthToDistribute:Number, indices:Vector.<int>, totalWidthOfIndices:Number):void
		{
			while(Math.abs(widthToDistribute) > 1)
			{
				//this will be the store value if we need to loop again
				var nextWidthToDistribute:Number = widthToDistribute;
				var count:int = indices.length;
				for(var i:int = count - 1; i >= 0; i--)
				{
					var index:int = indices[i];
					var headerRenderer:IDataGridHeaderRenderer = IDataGridHeaderRenderer(this._headerGroup.getChildAt(index));
					var columnWidth:Number = headerRenderer.width;
					var column:DataGridColumn = DataGridColumn(this._columns.getItemAt(index));
					var percent:Number = columnWidth / totalWidthOfIndices;
					var offset:Number = widthToDistribute * percent;
					var newWidth:Number = this._customColumnSizes[index] + offset;
					if(newWidth < column.minWidth)
					{
						offset += (column.minWidth - newWidth);
						newWidth = column.minWidth;
						//we've hit the minimum, so skip it if we loop again
						indices.removeAt(i);
						//also readjust the total to exclude this column
						//so that the percentages still add up to 100%
						totalWidthOfIndices -= columnWidth;
					}
					this._customColumnSizes[index] = newWidth;
					nextWidthToDistribute -= offset;
				}
				widthToDistribute = nextWidthToDistribute;
			}

			if(widthToDistribute != 0)
			{
				//if we have less than a pixel left, just add it to the
				//final column and exit the loop
				this._customColumnSizes[this._customColumnSizes.length - 1] += widthToDistribute;
			}
		}

		/**
		 * @private
		 */
		protected function layoutHeaderRenderers():void
		{
			var columnCount:int = 0;
			if(this._columns !== null)
			{
				columnCount = this._columns.length;
			}
			for(var i:int = 0; i < columnCount; i++)
			{
				var headerRenderer:IDataGridHeaderRenderer = IDataGridHeaderRenderer(this._headerGroup.getChildAt(i));
				var column:DataGridColumn = DataGridColumn(this._columns.getItemAt(i));
				if(column.width === column.width) //!isNaN
				{
					headerRenderer.width = column.width;
					headerRenderer.layoutData = null;
				}
				else if(this._customColumnSizes !== null && i < this._customColumnSizes.length)
				{
					headerRenderer.width = this._customColumnSizes[i];
					headerRenderer.layoutData = null;
				}
				else if(headerRenderer.layoutData === null)
				{
					headerRenderer.layoutData = new HorizontalLayoutData(100);
				}
				headerRenderer.minWidth = column.minWidth;
			}
		}

		/**
		 * @private
		 */
		protected function refreshVerticalDividers():void
		{
			this.refreshInactiveVerticalDividers(this._verticalDividerStorage.factory !== this._verticalDividerFactory);
			this._verticalDividerStorage.factory = this._verticalDividerFactory;

			var columnCount:int = 0;
			if(this._columns !== null)
			{
				columnCount = this._columns.length;
			}
			var dividerCount:int = 0;
			if(this._verticalDividerFactory !== null)
			{
				dividerCount = columnCount - 1;
			}

			this._headerGroup.validate();
			var activeDividers:Vector.<DisplayObject> = this._verticalDividerStorage.activeDividers;
			var inactiveDividers:Vector.<DisplayObject> = this._verticalDividerStorage.inactiveDividers;
			for(var i:int = 0; i < dividerCount; i++)
			{
				var verticalDivider:DisplayObject = null;
				if(inactiveDividers.length > 0)
				{
					verticalDivider = inactiveDividers.shift();
					this._verticalDividerGroup.setChildIndex(verticalDivider, i);
				}
				else
				{
					verticalDivider = DisplayObject(this._verticalDividerFactory());
					this._verticalDividerGroup.addChildAt(verticalDivider, i);
				}
				activeDividers[i] = verticalDivider;
				verticalDivider.height = this._viewPort.visibleHeight;
				if(verticalDivider is IValidating)
				{
					IValidating(verticalDivider).validate();
				}
				var headerRenderer:IDataGridHeaderRenderer = IDataGridHeaderRenderer(this._headerGroup.getChildAt(i));
				verticalDivider.x = headerRenderer.x + headerRenderer.width - (verticalDivider.width / 2);
				verticalDivider.y = 0;
			}
			this.freeInactiveVerticalDividers();
		}

		/**
		 * @private
		 */
		protected function refreshInactiveVerticalDividers(forceCleanup:Boolean):void
		{
			var temp:Vector.<DisplayObject> = this._verticalDividerStorage.inactiveDividers;
			this._verticalDividerStorage.inactiveDividers = this._verticalDividerStorage.activeDividers;
			this._verticalDividerStorage.activeDividers = temp;
			if(forceCleanup)
			{
				this.freeInactiveVerticalDividers();
			}
		}

		/**
		 * @private
		 */
		protected function freeInactiveVerticalDividers():void
		{
			var inactiveDividers:Vector.<DisplayObject> = this._verticalDividerStorage.inactiveDividers;
			var dividerCount:int = inactiveDividers.length;
			for(var i:int = 0; i < dividerCount; i++)
			{
				var verticalDivider:DisplayObject = inactiveDividers.shift();
				verticalDivider.removeFromParent(true);
			}
		}

		/**
		 * @private
		 */
		protected function refreshHeaderDividers():void
		{
			this.refreshInactiveHeaderDividers(this._headerDividerStorage.factory !== this._headerDividerFactory);
			this._headerDividerStorage.factory = this._headerDividerFactory;

			var dividerCount:int = 0;
			if(this._columns !== null)
			{
				dividerCount = this._columns.length;
				if(this._scrollBarDisplayMode !== ScrollBarDisplayMode.FIXED ||
					this._minVerticalScrollPosition == this._maxVerticalScrollPosition)
				{
					dividerCount--;
				}
			}

			this._headerGroup.validate();
			var activeDividers:Vector.<DisplayObject> = this._headerDividerStorage.activeDividers;
			var inactiveDividers:Vector.<DisplayObject> = this._headerDividerStorage.inactiveDividers;
			for(var i:int = 0; i < dividerCount; i++)
			{
				var headerDivider:DisplayObject = null;
				if(inactiveDividers.length > 0)
				{
					headerDivider = inactiveDividers.shift();
					this._headerDividerGroup.setChildIndex(headerDivider, i);
				}
				else if(this._headerDividerFactory !== null)
				{
					headerDivider = DisplayObject(this._headerDividerFactory());
					headerDivider.addEventListener(TouchEvent.TOUCH, headerDivider_touchHandler);
					this._headerDividerGroup.addChildAt(headerDivider, i);
				}
				else
				{
					headerDivider = new Quad(3, 1, 0xff00ff);
					headerDivider.alpha = 0;
					if(!SystemUtil.isDesktop)
					{
						headerDivider.width = 22;
					}
					headerDivider.addEventListener(TouchEvent.TOUCH, headerDivider_touchHandler);
					this._headerDividerGroup.addChildAt(headerDivider, i);
				}
				activeDividers[i] = headerDivider;
				var headerRenderer:IDataGridHeaderRenderer = IDataGridHeaderRenderer(this._headerGroup.getChildAt(i));
				headerDivider.height = headerRenderer.height;
				if(headerDivider is IValidating)
				{
					IValidating(headerDivider).validate();
				}
				headerDivider.x = headerRenderer.x + headerRenderer.width - (headerDivider.width / 2);
				headerDivider.y = headerRenderer.y;
			}
			this.freeInactiveHeaderDividers();
		}

		/**
		 * @private
		 */
		protected function refreshInactiveHeaderDividers(forceCleanup:Boolean):void
		{
			var temp:Vector.<DisplayObject> = this._headerDividerStorage.inactiveDividers;
			this._headerDividerStorage.inactiveDividers = this._headerDividerStorage.activeDividers;
			this._headerDividerStorage.activeDividers = temp;
			if(forceCleanup)
			{
				this.freeInactiveHeaderDividers();
			}
		}

		/**
		 * @private
		 */
		protected function freeInactiveHeaderDividers():void
		{
			var inactiveDividers:Vector.<DisplayObject> = this._headerDividerStorage.inactiveDividers;
			var dividerCount:int = inactiveDividers.length;
			for(var i:int = 0; i < dividerCount; i++)
			{
				var headerDivider:DisplayObject = inactiveDividers.shift();
				headerDivider.removeEventListener(TouchEvent.TOUCH, headerDivider_touchHandler);
				headerDivider.removeFromParent(true);
			}
		}

		/**
		 * @private
		 */
		protected function refreshHeaderRenderers():void
		{
			this.findUnrenderedData();
			this.recoverInactiveHeaderRenderers();
			this.renderUnrenderedData();
			this.freeInactiveHeaderRenderers();
			this._updateForDataReset = false;
		}

		/**
		 * @private
		 */
		protected function findUnrenderedData():void
		{
			var temp:Vector.<IDataGridHeaderRenderer> = this._headerStorage.inactiveHeaderRenderers;
			this._headerStorage.inactiveHeaderRenderers = this._headerStorage.activeHeaderRenderers;
			this._headerStorage.activeHeaderRenderers = temp;

			var activeHeaderRenderers:Vector.<IDataGridHeaderRenderer> = this._headerStorage.activeHeaderRenderers;
			var inactiveHeaderRenderers:Vector.<IDataGridHeaderRenderer> = this._headerStorage.inactiveHeaderRenderers;

			var columnCount:int = 0;
			if(this._columns !== null)
			{
				columnCount = this._columns.length;
			}

			var activePushIndex:int = activeHeaderRenderers.length;
			var unrenderedDataLastIndex:int = this._unrenderedHeaders.length;
			for(var i:int = 0; i < columnCount; i++)
			{
				var column:DataGridColumn = DataGridColumn(this._columns.getItemAt(i));
				var headerRenderer:IDataGridHeaderRenderer = this._headerRendererMap[column] as IDataGridHeaderRenderer;
				if(headerRenderer !== null)
				{
					headerRenderer.columnIndex = i;
					headerRenderer.visible = true;
					if(column === this._sortedColumn)
					{
						if(this._reverseSort)
						{
							headerRenderer.sortOrder = SortOrder.DESCENDING;
						}
						else
						{
							headerRenderer.sortOrder = SortOrder.ASCENDING;
						}
					}
					else
					{
						headerRenderer.sortOrder = SortOrder.NONE;
					}
					this._headerGroup.setChildIndex(DisplayObject(headerRenderer), i);
					if(this._updateForDataReset)
					{
						//similar to calling updateItemAt(), replacing the data
						//provider or resetting its source means that we should
						//trick the item renderer into thinking it has new data.
						//many developers seem to expect this behavior, so while
						//it's not the most optimal for performance, it saves on
						//support time in the forums. thankfully, it's still
						//somewhat optimized since the same item renderer will
						//receive the same data, and the children generally
						//won't have changed much, if at all.
						headerRenderer.data = null;
						headerRenderer.data = column;
					}
					activeHeaderRenderers[activePushIndex] = headerRenderer;
					activePushIndex++;

					var inactiveIndex:int = inactiveHeaderRenderers.indexOf(headerRenderer);
					if(inactiveIndex >= 0)
					{
						inactiveHeaderRenderers[inactiveIndex] = null;
					}
					else
					{
						throw new IllegalOperationError("DataGrid: header renderer map contains bad data. This may be caused by duplicate items in the columns collection, which is not allowed.");
					}
				}
				else
				{
					this._unrenderedHeaders[unrenderedDataLastIndex] = i;
					unrenderedDataLastIndex++;
				}
			}
		}

		/**
		 * @private
		 */
		protected function recoverInactiveHeaderRenderers():void
		{
			var inactiveHeaderRenderers:Vector.<IDataGridHeaderRenderer> = this._headerStorage.inactiveHeaderRenderers;
			var count:int = inactiveHeaderRenderers.length;
			for(var i:int = 0; i < count; i++)
			{
				var headerRenderer:IDataGridHeaderRenderer = inactiveHeaderRenderers[i];
				if(headerRenderer === null || headerRenderer.data === null)
				{
					continue;
				}
				this.dispatchEventWith(FeathersEventType.RENDERER_REMOVE, false, headerRenderer);
				delete this._headerRendererMap[headerRenderer.data];
			}
		}

		/**
		 * @private
		 */
		protected function renderUnrenderedData():void
		{
			var headerRendererCount:int = this._unrenderedHeaders.length;
			for(var i:int = 0; i < headerRendererCount; i++)
			{
				var columnIndex:int = this._unrenderedHeaders.shift();
				var column:DataGridColumn = DataGridColumn(this._columns.getItemAt(columnIndex));
				this.createHeaderRenderer(column, columnIndex);
			}
		}

		/**
		 * @private
		 */
		protected function freeInactiveHeaderRenderers():void
		{
			var inactiveHeaderRenderers:Vector.<IDataGridHeaderRenderer> = this._headerStorage.inactiveHeaderRenderers;
			var count:int = inactiveHeaderRenderers.length;
			for(var i:int = 0; i < count; i++)
			{
				var headerRenderer:IDataGridHeaderRenderer = inactiveHeaderRenderers.shift();
				if(headerRenderer === null)
				{
					continue;
				}
				this.destroyHeaderRenderer(headerRenderer);
			}
		}

		/**
		 * @private
		 */
		protected function createHeaderRenderer(column:DataGridColumn, columnIndex:int):IDataGridHeaderRenderer
		{
			var headerRendererFactory:Function = column.headerRendererFactory;
			if(headerRendererFactory === null)
			{
				headerRendererFactory = this._headerRendererFactory;
			}
			if(headerRendererFactory === null)
			{
				headerRendererFactory = defaultHeaderRendererFactory;
			}
			var customHeaderRendererStyleName:String = column.customHeaderRendererStyleName;
			if(customHeaderRendererStyleName === null)
			{
				customHeaderRendererStyleName = this._customHeaderRendererStyleName;
			}
			var inactiveHeaderRenderers:Vector.<IDataGridHeaderRenderer> = this._headerStorage.inactiveHeaderRenderers;
			var activeHeaderRenderers:Vector.<IDataGridHeaderRenderer> = this._headerStorage.activeHeaderRenderers;
			var headerRenderer:IDataGridHeaderRenderer = null;
			do
			{
				if(inactiveHeaderRenderers.length == 0)
				{
					headerRenderer = IDataGridHeaderRenderer(headerRendererFactory());
					headerRenderer.addEventListener(TouchEvent.TOUCH, headerRenderer_touchHandler);
					headerRenderer.addEventListener(Event.TRIGGERED, headerRenderer_triggeredHandler);
					if(customHeaderRendererStyleName !== null && customHeaderRendererStyleName.length > 0)
					{
						headerRenderer.styleNameList.add(customHeaderRendererStyleName);
					}
					this._headerGroup.addChild(DisplayObject(headerRenderer));
				}
				else
				{
					headerRenderer = inactiveHeaderRenderers.shift();
				}
			}
			while(headerRenderer === null);
			headerRenderer.data = column;
			headerRenderer.columnIndex = columnIndex;
			headerRenderer.owner = this;

			this._headerRendererMap[column] = headerRenderer;
			activeHeaderRenderers[activeHeaderRenderers.length] = headerRenderer;
			this.dispatchEventWith(FeathersEventType.RENDERER_ADD, false, headerRenderer);

			column.addEventListener(Event.CHANGE, column_changeHandler);

			return headerRenderer;
		}

		/**
		 * @private
		 */
		protected function destroyHeaderRenderer(headerRenderer:IDataGridHeaderRenderer):void
		{
			if(headerRenderer.data !== null)
			{
				headerRenderer.data.removeEventListener(Event.CHANGE, column_changeHandler);
			}
			headerRenderer.removeEventListener(Event.TRIGGERED, headerRenderer_triggeredHandler);
			headerRenderer.removeEventListener(TouchEvent.TOUCH, headerRenderer_touchHandler);
			headerRenderer.owner = null;
			headerRenderer.data = null;
			headerRenderer.columnIndex = -1;
			this._headerGroup.removeChild(DisplayObject(headerRenderer), true);
		}

		/**
		 * @private
		 */
		protected function refreshDataViewPortProperties():void
		{
			this.dataViewPort.isSelectable = this._isSelectable;
			this.dataViewPort.allowMultipleSelection = this._allowMultipleSelection;
			this.dataViewPort.selectedIndices = this._selectedIndices;
			this.dataViewPort.dataProvider = this._dataProvider;
			this.dataViewPort.columns = this._columns;
			this.dataViewPort.typicalItem = this._typicalItem;
			this.dataViewPort.layout = this._layout;
			this.dataViewPort.customColumnSizes = this._customColumnSizes;
		}

		/**
		 * @private
		 */
		override protected function handlePendingScroll():void
		{
			if(this.pendingItemIndex >= 0)
			{
				var item:Object = null;
				if(this._dataProvider !== null)
				{
					item = this._dataProvider.getItemAt(this.pendingItemIndex);
				}
				if(item is Object)
				{
					var point:Point = Pool.getPoint();
					this.dataViewPort.getScrollPositionForIndex(this.pendingItemIndex, point);
					this.pendingItemIndex = -1;

					var targetHorizontalScrollPosition:Number = point.x;
					var targetVerticalScrollPosition:Number = point.y;
					Pool.putPoint(point);
					if(targetHorizontalScrollPosition < this._minHorizontalScrollPosition)
					{
						targetHorizontalScrollPosition = this._minHorizontalScrollPosition;
					}
					else if(targetHorizontalScrollPosition > this._maxHorizontalScrollPosition)
					{
						targetHorizontalScrollPosition = this._maxHorizontalScrollPosition;
					}
					if(targetVerticalScrollPosition < this._minVerticalScrollPosition)
					{
						targetVerticalScrollPosition = this._minVerticalScrollPosition;
					}
					else if(targetVerticalScrollPosition > this._maxVerticalScrollPosition)
					{
						targetVerticalScrollPosition = this._maxVerticalScrollPosition;
					}
					this.throwTo(targetHorizontalScrollPosition, targetVerticalScrollPosition, this.pendingScrollDuration);
				}
			}
			super.handlePendingScroll();
		}

		/**
		 * @private
		 */
		protected function column_changeHandler(event:Event):void
		{
			this.invalidate(INVALIDATION_FLAG_DATA);
		}

		/**
		 * @private
		 */
		override protected function nativeStage_keyDownHandler(event:KeyboardEvent):void
		{
			if(!this._isSelectable)
			{
				//not selectable, but should scroll
				super.nativeStage_keyDownHandler(event);
				return;
			}
			if(event.isDefaultPrevented())
			{
				return;
			}
			if(!this._dataProvider)
			{
				return;
			}
			if(this._selectedIndex != -1 && (event.keyCode == Keyboard.SPACE ||
				((event.keyLocation == 4 || DeviceCapabilities.simulateDPad) && event.keyCode == Keyboard.ENTER)))
			{
				this.dispatchEventWith(Event.TRIGGERED, false, this.selectedItem);
			}
			if(event.keyCode == Keyboard.HOME || event.keyCode == Keyboard.END ||
				event.keyCode == Keyboard.PAGE_UP || event.keyCode == Keyboard.PAGE_DOWN ||
				event.keyCode == Keyboard.UP || event.keyCode == Keyboard.DOWN ||
				event.keyCode == Keyboard.LEFT || event.keyCode == Keyboard.RIGHT)
			{
				var newIndex:int = this.dataViewPort.calculateNavigationDestination(this.selectedIndex, event.keyCode);
				if(this.selectedIndex != newIndex)
				{
					event.preventDefault();
					this.selectedIndex = newIndex;
					var point:Point = Pool.getPoint();
					this.dataViewPort.getNearestScrollPositionForIndex(this.selectedIndex, point);
					this.scrollToPosition(point.x, point.y, this._keyScrollDuration);
					Pool.putPoint(point);
				}
			}
		}

		/**
		 * @private
		 */
		override protected function stage_gestureDirectionalTapHandler(event:TransformGestureEvent):void
		{
			if(event.isDefaultPrevented())
			{
				//something else has already handled this event
				return;
			}
			var keyCode:uint = int.MAX_VALUE;
			if(event.offsetY < 0)
			{
				keyCode = Keyboard.UP;
			}
			else if(event.offsetY > 0)
			{
				keyCode = Keyboard.DOWN;
			}
			else if(event.offsetX > 0)
			{
				keyCode = Keyboard.RIGHT;
			}
			else if(event.offsetX < 0)
			{
				keyCode = Keyboard.LEFT;
			}
			if(keyCode == int.MAX_VALUE)
			{
				return;
			}
			var newIndex:int = this.dataViewPort.calculateNavigationDestination(this.selectedIndex, keyCode);
			if(this.selectedIndex != newIndex)
			{
				event.stopImmediatePropagation();
				//event.preventDefault();
				this.selectedIndex = newIndex;
				var point:Point = Pool.getPoint();
				this.dataViewPort.getNearestScrollPositionForIndex(this.selectedIndex, point);
				this.scrollToPosition(point.x, point.y, this._keyScrollDuration);
				Pool.putPoint(point);
			}
		}

		/**
		 * @private
		 */
		protected function columns_changeHandler(event:Event):void
		{
			this.invalidate(INVALIDATION_FLAG_DATA);
		}

		/**
		 * @private
		 */
		protected function columns_resetHandler(event:Event):void
		{
			this._updateForDataReset = true;
		}

		/**
		 * @private
		 */
		protected function columns_updateAllHandler(event:Event):void
		{
			//we're treating this similar to the RESET event because enough
			//users are treating UPDATE_ALL similarly. technically, UPDATE_ALL
			//is supposed to affect only existing items, but it's confusing when
			//new items are added and not displayed.
			this._updateForDataReset = true;
		}

		/**
		 * @private
		 */
		protected function dataProvider_changeHandler(event:Event):void
		{
			this.invalidate(INVALIDATION_FLAG_DATA);
		}

		/**
		 * @private
		 */
		protected function dataProvider_resetHandler(event:Event):void
		{
			this.horizontalScrollPosition = 0;
			this.verticalScrollPosition = 0;

			//the entire data provider was replaced. select no item.
			this._selectedIndices.removeAll();
		}

		/**
		 * @private
		 */
		protected function dataProvider_addItemHandler(event:Event, index:int):void
		{
			if(this._selectedIndex == -1)
			{
				return;
			}
			var selectionChanged:Boolean = false;
			var newIndices:Vector.<int> = new <int>[];
			var indexCount:int = this._selectedIndices.length;
			for(var i:int = 0; i < indexCount; i++)
			{
				var currentIndex:int = this._selectedIndices.getItemAt(i) as int;
				if(currentIndex >= index)
				{
					currentIndex++;
					selectionChanged = true;
				}
				newIndices.push(currentIndex);
			}
			if(selectionChanged)
			{
				this._selectedIndices.data = newIndices;
			}
		}

		/**
		 * @private
		 */
		protected function dataProvider_removeAllHandler(event:Event):void
		{
			this.selectedIndex = -1;
		}

		/**
		 * @private
		 */
		protected function dataProvider_removeItemHandler(event:Event, index:int):void
		{
			if(this._selectedIndex == -1)
			{
				return;
			}
			var selectionChanged:Boolean = false;
			var newIndices:Vector.<int> = new <int>[];
			var indexCount:int = this._selectedIndices.length;
			for(var i:int = 0; i < indexCount; i++)
			{
				var currentIndex:int = this._selectedIndices.getItemAt(i) as int;
				if(currentIndex == index)
				{
					selectionChanged = true;
				}
				else
				{
					if(currentIndex > index)
					{
						currentIndex--;
						selectionChanged = true;
					}
					newIndices.push(currentIndex);
				}
			}
			if(selectionChanged)
			{
				this._selectedIndices.data = newIndices;
			}
		}

		/**
		 * @private
		 */
		protected function refreshSelectedIndicesAfterFilterOrSort():void
		{
			if(this._selectedIndex == -1)
			{
				return;
			}
			var selectionChanged:Boolean = false;
			var newIndices:Vector.<int> = new <int>[];
			var pushIndex:int = 0;
			var count:int = this._selectedItems.length;
			for(var i:int = 0; i < count; i++)
			{
				var selectedItem:Object = this._selectedItems[i];
				var oldIndex:int = this._selectedIndices.getItemAt(i) as int;
				var newIndex:int = this._dataProvider.getItemIndex(selectedItem);
				if(newIndex >= 0)
				{
					if(newIndex != oldIndex)
					{
						//the item was not filtered, but it moved to a new index
						selectionChanged = true;
					}
					newIndices[pushIndex] = newIndex;
					pushIndex++;
				}
				else
				{
					//the item is filtered, so it should not be selected
					selectionChanged = true;
				}
			}
			if(selectionChanged)
			{
				this._selectedIndices.data = newIndices;
			}
		}

		/**
		 * @private
		 */
		protected function dataProvider_sortChangeHandler(event:Event):void
		{
			this.refreshSelectedIndicesAfterFilterOrSort();
		}

		/**
		 * @private
		 */
		protected function dataProvider_filterChangeHandler(event:Event):void
		{
			this.refreshSelectedIndicesAfterFilterOrSort();
		}

		/**
		 * @private
		 */
		protected function dataProvider_replaceItemHandler(event:Event, index:int):void
		{
			if(this._selectedIndex == -1)
			{
				return;
			}
			var indexOfIndex:int = this._selectedIndices.getItemIndex(index);
			if(indexOfIndex >= 0)
			{
				this._selectedIndices.removeItemAt(indexOfIndex);
			}
		}

		/**
		 * @private
		 */
		protected function selectedIndices_changeHandler(event:Event):void
		{
			this.getSelectedItems(this._selectedItems);
			if(this._selectedIndices.length > 0)
			{
				this._selectedIndex = this._selectedIndices.getItemAt(0) as int;
			}
			else
			{
				if(this._selectedIndex < 0)
				{
					//no change
					return;
				}
				this._selectedIndex = -1;
			}
			this.dispatchEventWith(Event.CHANGE);
		}

		/**
		 * @private
		 */
		protected function layout_scrollHandler(event:Event, scrollOffset:Point):void
		{
			var layout:IVariableVirtualLayout = IVariableVirtualLayout(this._layout);
			if(!this.isScrolling || !layout.useVirtualLayout || !layout.hasVariableItemDimensions)
			{
				return;
			}

			var scrollOffsetX:Number = scrollOffset.x;
			this._startHorizontalScrollPosition += scrollOffsetX;
			this._horizontalScrollPosition += scrollOffsetX;
			if(this._horizontalAutoScrollTween)
			{
				this._targetHorizontalScrollPosition += scrollOffsetX;
				this.throwTo(this._targetHorizontalScrollPosition, NaN, this._horizontalAutoScrollTween.totalTime - this._horizontalAutoScrollTween.currentTime);
			}

			var scrollOffsetY:Number = scrollOffset.y;
			this._startVerticalScrollPosition += scrollOffsetY;
			this._verticalScrollPosition += scrollOffsetY;
			if(this._verticalAutoScrollTween)
			{
				this._targetVerticalScrollPosition += scrollOffsetY;
				this.throwTo(NaN, this._targetVerticalScrollPosition, this._verticalAutoScrollTween.totalTime - this._verticalAutoScrollTween.currentTime);
			}
		}

		/**
		 * @private
		 */
		protected function headerRenderer_triggeredHandler(event:Event):void
		{
			var headerRenderer:IDataGridHeaderRenderer = IDataGridHeaderRenderer(event.currentTarget);
			var column:DataGridColumn = headerRenderer.data;
			if(!this._sortableColumns || column.sortOrder === SortOrder.NONE)
			{
				return;
			}
			if(this._sortedColumn != column)
			{
				this._sortedColumn = column;
				this._reverseSort = column.sortOrder === SortOrder.DESCENDING;
			}
			else
			{
				this._reverseSort = !this._reverseSort;
			}
			if(this._reverseSort)
			{
				this._dataProvider.sortCompareFunction = this.reverseSortCompareFunction;
			}
			else
			{
				this._dataProvider.sortCompareFunction = this.sortCompareFunction;
			}
			//the sortCompareFunction might not have changed if we're sorting a
			//different column, so force a refresh.
			this._dataProvider.refresh();
		}

		/**
		 * @private
		 */
		protected var _reverseSort:Boolean = false;

		/**
		 * @private
		 */
		protected var _sortedColumn:DataGridColumn = null;

		/**
		 * @private
		 */
		protected function reverseSortCompareFunction(a:Object, b:Object):int
		{
			return -this.sortCompareFunction(a, b);
		}

		/**
		 * @private
		 */
		protected function sortCompareFunction(a:Object, b:Object):int
		{
			var aField:Object = a[this._sortedColumn.dataField];
			var bField:Object = b[this._sortedColumn.dataField];
			var sortCompareFunction:Function = this._sortedColumn.sortCompareFunction;
			if(sortCompareFunction === null)
			{
				sortCompareFunction = defaultSortCompareFunction;
			}
			return sortCompareFunction(aField, bField);
		}

		/**
		 * @private
		 */
		protected function dataGrid_touchHandler(event:TouchEvent):void
		{
			if(this._headerTouchID != -1)
			{
				//a touch has begun, so we'll ignore all other touches.
				var touch:Touch = event.getTouch(this, null, this._headerTouchID);
				if(touch === null)
				{
					//this should not happen.
					return;
				}

				if(touch.phase === TouchPhase.ENDED)
				{
					this.removeEventListener(TouchEvent.TOUCH, dataGrid_touchHandler);
					//these might be null if there was no TouchPhase.MOVED
					if(this._currentColumnDropIndicatorSkin !== null)
					{
						this._currentColumnDropIndicatorSkin.removeFromParent(this._currentColumnDropIndicatorSkin !== this._columnDropIndicatorSkin);
						this._currentColumnDropIndicatorSkin = null;
					}
					if(this._currentColumnDragOverlaySkin !== null)
					{
						this._currentColumnDragOverlaySkin.removeFromParent(this._currentColumnDragOverlaySkin !== this._columnDragOverlaySkin);
						this._currentColumnDragOverlaySkin = null;
					}
					this._headerTouchID = -1;
				}
			}
		}

		/**
		 * @private
		 */
		protected function headerRenderer_touchHandler(event:TouchEvent):void
		{
			var headerRenderer:IDataGridHeaderRenderer = IDataGridHeaderRenderer(event.currentTarget);
			if(!this._isEnabled)
			{
				this._headerTouchID = -1;
				return;
			}
			if(this._headerTouchID != -1)
			{
				//a touch has begun, so we'll ignore all other touches.
				var touch:Touch = event.getTouch(DisplayObject(headerRenderer), null, this._headerTouchID);
				if(touch === null)
				{
					//this should not happen.
					return;
				}

				if(touch.phase === TouchPhase.MOVED)
				{
					if(!DragDropManager.isDragging && this._reorderColumns)
					{
						var column:DataGridColumn = DataGridColumn(this._columns.getItemAt(headerRenderer.columnIndex));
						var dragData:DragData = new DragData();
						dragData.setDataForFormat(DATA_GRID_HEADER_DRAG_FORMAT, column);
						var self:DataGrid = this;
						var avatar:RenderDelegate = new RenderDelegate(DisplayObject(headerRenderer));
						avatar.alpha = this._columnDragAvatarAlpha;
						DragDropManager.startDrag(this, touch, dragData, avatar);
						if(this._columnDropIndicatorSkin === null)
						{
							this._currentColumnDropIndicatorSkin = new Quad(1, 1, 0x000000);
						}
						if(this._columnDropIndicatorSkin !== null)
						{
							this._currentColumnDropIndicatorSkin = this._columnDropIndicatorSkin;
						}
						//start out invisible and TouchPhase.MOVED will reveal it, if necessary
						this._currentColumnDropIndicatorSkin.visible = false;
						this.addChild(this._currentColumnDropIndicatorSkin);

						if(this._columnDragOverlaySkin === null)
						{
							this._currentColumnDragOverlaySkin = new Quad(1, 1, 0xff00ff);
							this._currentColumnDragOverlaySkin.alpha = 0;
						}
						else
						{
							this._currentColumnDragOverlaySkin = this._columnDragOverlaySkin;
						}
						this._currentColumnDragOverlaySkin.x = this._headerGroup.x + headerRenderer.x;
						this._currentColumnDragOverlaySkin.y = this._headerGroup.y + headerRenderer.y;
						this._currentColumnDragOverlaySkin.width = headerRenderer.width;
						this._currentColumnDragOverlaySkin.height = this._viewPort.y + this._viewPort.visibleHeight - this._headerGroup.y;
						this.addChild(this._currentColumnDragOverlaySkin);
					}
				}
			}
			else if(!DragDropManager.isDragging && this._reorderColumns)
			{
				//we aren't tracking another touch, so let's look for a new one.
				touch = event.getTouch(DisplayObject(headerRenderer), TouchPhase.BEGAN);
				if(touch === null)
				{
					//we only care about the began phase. ignore all other
					//phases when we don't have a saved touch ID.
					return;
				}
				this._headerTouchID = touch.id;
				this._headerTouchX = touch.globalX;
				this._headerTouchY = touch.globalX;
				this._draggedHeaderIndex = headerRenderer.columnIndex;
				//we want to check for TouchPhase.ENDED after it's bubbled
				//beyond the header renderer
				this.addEventListener(TouchEvent.TOUCH, dataGrid_touchHandler);
			}
		}

		/**
		 * @private
		 */
		protected function getHeaderDropIndex(globalX:Number):int
		{
			var headerCount:int = this._headerGroup.numChildren;
			for(var i:int = 0; i < headerCount; i++)
			{
				var header:IDataGridHeaderRenderer = IDataGridHeaderRenderer(this._headerGroup.getChildAt(i));
				var point:Point = Pool.getPoint(header.width / 2, 0);
				header.localToGlobal(point, point);
				var headerGlobalMiddleX:Number = point.x;
				Pool.putPoint(point);
				if(globalX < headerGlobalMiddleX)
				{
					return i;
				}
			}
			return headerCount;
		}

		/**
		 * @private
		 */
		protected function dataGrid_dragEnterHandler(event:DragDropEvent):void
		{
			if(DragDropManager.dragSource !== this || !event.dragData.hasDataForFormat(DATA_GRID_HEADER_DRAG_FORMAT))
			{
				return;
			}
			DragDropManager.acceptDrag(this);
		}

		/**
		 * @private
		 */
		protected function dataGrid_dragMoveHandler(event:DragDropEvent):void
		{
			if(DragDropManager.dragSource !== this || !event.dragData.hasDataForFormat(DATA_GRID_HEADER_DRAG_FORMAT))
			{
				return;
			}
			var point:Point = Pool.getPoint(event.localX, event.localY);
			this.localToGlobal(point, point);
			var globalDropX:Number = point.x;
			Pool.putPoint(point);
			var dropIndex:int = this.getHeaderDropIndex(globalDropX);
			var showDropIndicator:Boolean = dropIndex != this._draggedHeaderIndex &&
				dropIndex != (this._draggedHeaderIndex + 1);
			this._currentColumnDropIndicatorSkin.visible = showDropIndicator;
			if(!showDropIndicator)
			{
				return;
			}
			if(this._extendedColumnDropIndicator)
			{
				this._currentColumnDropIndicatorSkin.height = this._headerGroup.height + this._viewPort.visibleHeight;
			}
			else
			{
				this._currentColumnDropIndicatorSkin.height = this._headerGroup.height;
			}
			if(this._currentColumnDropIndicatorSkin is IValidating)
			{
				IValidating(this._currentColumnDropIndicatorSkin).validate();
			}
			var dropIndicatorX:Number = 0;
			if(dropIndex == this._columns.length)
			{
				var header:DisplayObject = this._headerGroup.getChildAt(dropIndex - 1);
				dropIndicatorX = header.x + header.width;
			}
			else
			{
				header = this._headerGroup.getChildAt(dropIndex);
				dropIndicatorX = header.x;
			}
			this._currentColumnDropIndicatorSkin.x = this._headerGroup.x + dropIndicatorX - (this._currentColumnDropIndicatorSkin.width / 2);
			this._currentColumnDropIndicatorSkin.y = this._headerGroup.y;
		}

		/**
		 * @private
		 */
		protected function dataGrid_dragDropHandler(event:DragDropEvent):void
		{
			if(DragDropManager.dragSource !== this || !event.dragData.hasDataForFormat(DATA_GRID_HEADER_DRAG_FORMAT))
			{
				return;
			}
			var point:Point = Pool.getPoint(event.localX, event.localY);
			this.localToGlobal(point, point);
			var globalDropX:Number = point.x;
			Pool.putPoint(point);
			var dropIndex:int = this.getHeaderDropIndex(globalDropX);
			if(dropIndex == this._draggedHeaderIndex ||
				(dropIndex == (this._draggedHeaderIndex + 1)))
			{
				//it's the same position, so do nothing
				return;
			}
			if(dropIndex > this._draggedHeaderIndex)
			{
				dropIndex--;
			}
			var column:DataGridColumn = DataGridColumn(this._columns.removeItemAt(this._draggedHeaderIndex));
			this._columns.addItemAt(column, dropIndex);
		}

		/**
		 * @private
		 */
		protected function headerDivider_touchHandler(event:TouchEvent):void
		{
			var divider:DisplayObject = DisplayObject(event.currentTarget);
			if(!this._isEnabled)
			{
				this._headerDividerTouchID = -1;
				return;
			}
			var dividerIndex:int = this._headerDividerStorage.activeDividers.indexOf(divider);
			if(dividerIndex == (this._headerDividerStorage.activeDividers.length - 1) &&
				this._scrollBarDisplayMode === ScrollBarDisplayMode.FIXED &&
				this._minVerticalScrollPosition != this._maxVerticalScrollPosition)
			{
				//no resizing!
				return;
			}
			if(this._headerDividerTouchID != -1)
			{
				//a touch has begun, so we'll ignore all other touches.
				var touch:Touch = event.getTouch(divider, null, this._headerDividerTouchID);
				if(touch === null)
				{
					//this should not happen.
					return;
				}

				if(touch.phase === TouchPhase.ENDED)
				{
					this.calculateResizedColumnWidth();
					this._resizingColumnIndex = -1;

					this._currentColumnResizeSkin.removeFromParent(this._currentColumnResizeSkin !== this._columnResizeSkin);
					this._currentColumnResizeSkin = null;
					this._headerDividerTouchID = -1;
				}
				else if(touch.phase === TouchPhase.MOVED)
				{
					var column:DataGridColumn = DataGridColumn(this._columns.getItemAt(this._resizingColumnIndex));
					var headerRenderer:IDataGridHeaderRenderer = IDataGridHeaderRenderer(this._headerGroup.getChildAt(this._resizingColumnIndex));
					var minX:Number = headerRenderer.x + column.minWidth;
					var maxX:Number = this.actualWidth - this._currentColumnResizeSkin.width - this._rightViewPortOffset;
					var difference:Number = touch.globalX - this._headerDividerTouchX;
					var newX:Number = divider.x + (divider.width / 2) - (this._currentColumnResizeSkin.width / 2) + difference;
					if(newX < minX)
					{
						newX = minX;
					}
					else if(newX > maxX)
					{
						newX = maxX;
					}
					this._currentColumnResizeSkin.x = newX;
					this._currentColumnResizeSkin.y = this._headerGroup.y;
					this._currentColumnResizeSkin.height = this.actualHeight - this._bottomViewPortOffset - this._currentColumnResizeSkin.y;
				}
			}
			else if(this._resizableColumns)
			{
				//we aren't tracking another touch, so let's look for a new one.
				touch = event.getTouch(divider, TouchPhase.BEGAN);
				if(touch === null)
				{
					return;
				}
				column = DataGridColumn(this._columns.getItemAt(dividerIndex));
				if(!column.resizable)
				{
					return;
				}
				this._resizingColumnIndex = dividerIndex;
				this._headerDividerTouchID = touch.id;
				this._headerDividerTouchX = touch.globalX;
				headerRenderer = IDataGridHeaderRenderer(this._headerGroup.getChildAt(dividerIndex));
				if(this._columnResizeSkin === null)
				{
					this._currentColumnResizeSkin = new Quad(1, 1, 0x000000);
				}
				else
				{
					this._currentColumnResizeSkin = this._columnResizeSkin;
				}
				this._currentColumnResizeSkin.height = this.actualHeight;
				this.addChild(this._currentColumnResizeSkin);
				if(this._currentColumnResizeSkin is IValidating)
				{
					IValidating(this._currentColumnResizeSkin).validate();
				}
				this._currentColumnResizeSkin.x = divider.x + (divider.width / 2) - (this._currentColumnResizeSkin.width / 2);
			}
		}

		/**
		 * @private
		 */
		protected function calculateResizedColumnWidth():void
		{
			var columnCount:int = this._columns.length;
			if(this._customColumnSizes === null)
			{
				this._customColumnSizes = new Vector.<Number>(columnCount);
			}
			else
			{
				//make a copy so that it will be detected as a change
				this._customColumnSizes = this._customColumnSizes.slice();
				//try to keep any column widths we already saved
				this._customColumnSizes.length = columnCount;
			}
			var column:DataGridColumn = DataGridColumn(this._columns.getItemAt(this._resizingColumnIndex));
			//clear the explicit width because the user resized it
			column.width = NaN;
			var headerRenderer:IDataGridHeaderRenderer = IDataGridHeaderRenderer(this._headerGroup.getChildAt(this._resizingColumnIndex));
			var preferredWidth:Number = this._currentColumnResizeSkin.x + (this._currentColumnResizeSkin.width / 2) - headerRenderer.x;
			var totalMinWidth:Number = 0;
			var originalWidth:Number = headerRenderer.width;
			var totalWidthAfter:Number = 0;
			var indicesAfter:Vector.<int> = new <int>[];
			for(var i:int = 0; i < columnCount; i++)
			{
				var currentColumn:DataGridColumn = DataGridColumn(this._columns.getItemAt(i));
				if(i == this._resizingColumnIndex)
				{
					continue;
				}
				else if(i < this._resizingColumnIndex)
				{
					//we want these columns to maintain their width so that the
					//resized one will start at the same x position
					//however, we're not setting the width property on the
					//DataGridColumn because we want them to be able to resize
					//later if the whole DataGrid resizes.
					headerRenderer = IDataGridHeaderRenderer(this._headerGroup.getChildAt(i));
					this._customColumnSizes[i] = headerRenderer.width;
					totalMinWidth += headerRenderer.width;
				}
				else
				{
					if(currentColumn.width === currentColumn.width) //!isNaN
					{
						totalMinWidth += currentColumn.width;
						continue;
					}
					else
					{
						totalMinWidth += currentColumn.minWidth;
					}
					headerRenderer = IDataGridHeaderRenderer(this._headerGroup.getChildAt(i));
					var columnWidth:Number = headerRenderer.width;
					totalWidthAfter += columnWidth;
					this._customColumnSizes[i] = columnWidth;
					indicesAfter[indicesAfter.length] = i;
				}
			}
			if(indicesAfter.length == 0)
			{
				//if all of the columns after the resizing one have explicit
				//widths, we need to force one to be resized
				var index:int = this._resizingColumnIndex + 1;
				indicesAfter[0] = index;
				column = DataGridColumn(this._columns.getItemAt(index));
				totalWidthAfter = column.width;
				totalMinWidth -= totalWidthAfter;
				totalMinWidth += column.minWidth;
				this._customColumnSizes[index] = totalWidthAfter;
				column.width = NaN;
			}
			var newWidth:Number = preferredWidth;
			var maxWidth:Number = this._headerGroup.width - totalMinWidth - this._leftViewPortOffset - this._rightViewPortOffset;
			if(newWidth > maxWidth)
			{
				newWidth = maxWidth;
			}
			if(newWidth < column.minWidth)
			{
				newWidth = column.minWidth;
			}
			this._customColumnSizes[this._resizingColumnIndex] = newWidth;

			//the width to distribute may be positive or negative, depending on
			//whether the resized column was made smaller or larger
			var widthToDistribute:Number = originalWidth - newWidth;
			this.distributeWidthToIndices(widthToDistribute, indicesAfter, totalWidthAfter);
			this.invalidate(INVALIDATION_FLAG_LAYOUT);
		}
	}
}

import feathers.controls.renderers.IDataGridHeaderRenderer;

import starling.display.DisplayObject;

class HeaderRendererFactoryStorage
{
	public var activeHeaderRenderers:Vector.<IDataGridHeaderRenderer> = new <IDataGridHeaderRenderer>[];
	public var inactiveHeaderRenderers:Vector.<IDataGridHeaderRenderer> = new <IDataGridHeaderRenderer>[];
	public var factory:Function = null;
	public var customHeaderRendererStyleName:String = null;
	public var columnIndex:int = -1;
}

class DividerFactoryStorage
{
	public var activeDividers:Vector.<DisplayObject> = new <DisplayObject>[];
	public var inactiveDividers:Vector.<DisplayObject> = new <DisplayObject>[];
	public var factory:Function = null;
}<|MERGE_RESOLUTION|>--- conflicted
+++ resolved
@@ -978,12 +978,8 @@
 		 * @private
 		 */
 		protected var _selectedIndex:int = -1;
-<<<<<<< HEAD
 		
 		[Bindable(event="change")]
-=======
-
->>>>>>> f24f2159
 		/**
 		 * The index of the currently selected item. Returns <code>-1</code> if
 		 * no item is selected.

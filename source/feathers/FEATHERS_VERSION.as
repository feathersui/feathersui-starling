--- conflicted
+++ resolved
@@ -19,9 +19,5 @@
 	 *
 	 * @productversion Feathers 2.1.0
 	 */
-<<<<<<< HEAD
-	public const FEATHERS_VERSION:String = "4.0.0+sdk";
-=======
-	public const FEATHERS_VERSION:String = "4.1.0";
->>>>>>> 8ecd4c00
+	public const FEATHERS_VERSION:String = "4.1.0+sdk";
 }
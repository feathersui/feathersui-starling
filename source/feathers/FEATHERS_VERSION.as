/*
Feathers
Copyright 2012-2018 Bowler Hat LLC. All Rights Reserved.

This program is free software. You can redistribute and/or modify it in
accordance with the terms of the accompanying license agreement.
*/
package feathers
{
	/**
	 * The current version of Feathers. Stable versions will use the format
	 * <code>major.minor.patch</code>. Prerelease versions may append additional
	 * information after a hyphen. For example, the beta release of Feathers 2.2
	 * would use the following value: <code>2.2.0-beta</code>. Special builds
	 * may append additional information after a plus sign. For example, the
	 * stable release of Feathers SDK 2.2 would use the following value:
	 * <code>2.2.0+sdk</code>. The beta version of Feathers SDK 2.2 would use
	 * the following value: <code>2.2.0-beta+sdk</code>.
	 *
	 * @productversion Feathers 2.1.0
	 */
<<<<<<< HEAD
	public const FEATHERS_VERSION:String = "3.4.0+sdk";
=======
	public const FEATHERS_VERSION:String = "3.5.0-prerelease";
>>>>>>> ba3e1ca1
}<|MERGE_RESOLUTION|>--- conflicted
+++ resolved
@@ -19,9 +19,5 @@
 	 *
 	 * @productversion Feathers 2.1.0
 	 */
-<<<<<<< HEAD
-	public const FEATHERS_VERSION:String = "3.4.0+sdk";
-=======
-	public const FEATHERS_VERSION:String = "3.5.0-prerelease";
->>>>>>> ba3e1ca1
+	public const FEATHERS_VERSION:String = "3.5.0-beta+sdk";
 }
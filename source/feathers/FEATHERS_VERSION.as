--- conflicted
+++ resolved
@@ -19,9 +19,5 @@
 	 *
 	 * @productversion Feathers 2.1.0
 	 */
-<<<<<<< HEAD
-	public const FEATHERS_VERSION:String = "3.5.0+sdk";
-=======
-	public const FEATHERS_VERSION:String = "4.0.0-beta";
->>>>>>> 364a6b8d
+	public const FEATHERS_VERSION:String = "4.0.0-beta+sdk";
 }
--- conflicted
+++ resolved
@@ -19,9 +19,5 @@
 	 *
 	 * @productversion Feathers 2.1.0
 	 */
-<<<<<<< HEAD
-	public const FEATHERS_VERSION:String = "3.5.0-beta2+sdk";
-=======
-	public const FEATHERS_VERSION:String = "3.5.0";
->>>>>>> ffd54b6c
+	public const FEATHERS_VERSION:String = "3.5.0+sdk";
 }
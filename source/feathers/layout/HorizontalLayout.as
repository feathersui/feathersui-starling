/*
Feathers
Copyright 2012-2021 Bowler Hat LLC. All Rights Reserved.

This program is free software. You can redistribute and/or modify it in
accordance with the terms of the accompanying license agreement.
*/
package feathers.layout
{
	import feathers.core.IFeathersControl;
	import feathers.core.IMeasureDisplayObject;
	import feathers.core.IValidating;

	import flash.errors.IllegalOperationError;
	import flash.geom.Point;
	import flash.ui.Keyboard;

	import starling.display.DisplayObject;
	import starling.events.Event;

	/**
	 * Positions items from left to right in a single row.
	 *
	 * @see ../../../help/horizontal-layout.html How to use HorizontalLayout with Feathers containers
	 *
	 * @productversion Feathers 1.0.0
	 */
	public class HorizontalLayout extends BaseLinearLayout implements IVariableVirtualLayout, ITrimmedVirtualLayout, IDragDropLayout
	{
		/**
		 * Constructor.
		 */
		public function HorizontalLayout()
		{
			super();
		}

		[Bindable(event="change")]
		[Inspectable(type="String",enumeration="left,center,right")]
		/**
		 * The space, in pixels, that appears to the left, before the first
		 * item.
		 *
		 * If the total item width is less than the bounds, the positions of
		 * the items can be aligned horizontally, on the x-axis.
		 *
		 * <p><strong>Note:</strong> The <code>HorizontalAlign.JUSTIFY</code>
		 * constant is not supported.</p>
		 *
		 * @default feathers.layout.HorizontalAlign.LEFT
		 *
		 * @see feathers.layout.HorizontalAlign#LEFT
		 * @see feathers.layout.HorizontalAlign#CENTER
		 * @see feathers.layout.HorizontalAlign#RIGHT
		 */
		override public function get horizontalAlign():String
		{
			return this._horizontalAlign;
		}

		[Bindable(event="change")]
		[Inspectable(type="String",enumeration="top,middle,bottom,justify")]
		/**
		 * The alignment of the items vertically, on the y-axis.
		 *
		 * <p>If the <code>verticalAlign</code> property is set to
		 * <code>feathers.layout.VerticalAlign.JUSTIFY</code>, the
		 * <code>height</code>, <code>minHeight</code>, and
		 * <code>maxHeight</code> properties of the items may be changed, and
		 * their original values ignored by the layout. In this situation, if
		 * the height needs to be constrained, the <code>height</code>,
		 * <code>minHeight</code>, or <code>maxHeight</code> properties should
		 * instead be set on the parent container that is using this layout.</p>
		 *
		 * @default feathers.layout.VerticalAlign.TOP
		 *
		 * @see feathers.layout.VerticalAlign#TOP
		 * @see feathers.layout.VerticalAlign#MIDDLE
		 * @see feathers.layout.VerticalAlign#BOTTOM
		 * @see feathers.layout.VerticalAlign#JUSTIFY
		 */
		override public function get verticalAlign():String
		{
			//this is an override so that this class can have its own documentation.
			return this._verticalAlign;
		}
		/**
		 * @private
		 */
		protected var _distributeWidths:Boolean = false;

		[Bindable(event="change")]
		/**
		 * Distributes the width of the view port equally to each item. If the
		 * view port width needs to be measured, the largest item's width will
		 * be used for all items, subject to any specified minimum and maximum
		 * width values.
		 *
		 * @default false
		 */
		public function get distributeWidths():Boolean
		{
			return this._distributeWidths;
		}

		/**
		 * @private
		 */
		public function set distributeWidths(value:Boolean):void
		{
			if(this._distributeWidths == value)
			{
				return;
			}
			this._distributeWidths = value;
			this.dispatchEventWith(Event.CHANGE);
		}

		/**
		 * @private
		 */
		protected var _requestedColumnCount:int = 0;

<<<<<<< HEAD
		[Bindable(event="change")]
=======
>>>>>>> f24f2159
		/**
		 * Requests that the layout set the view port dimensions to display a
		 * specific number of columns (plus gaps and padding), if possible. If
		 * the explicit width of the view port is set, then this value will be
		 * ignored. If the view port's minimum and/or maximum width are set,
		 * the actual number of visible columns may be adjusted to meet those
		 * requirements. Set this value to <code>0</code> to display as many
		 * columns as possible.
		 *
		 * @default 0
		 *
		 * @see #maxColumnCount
		 */
		public function get requestedColumnCount():int
		{
			return this._requestedColumnCount;
		}

		/**
		 * @private
		 */
		public function set requestedColumnCount(value:int):void
		{
			if(value < 0)
			{
				throw RangeError("requestedColumnCount requires a value >= 0");
			}
			if(this._requestedColumnCount == value)
			{
				return;
			}
			this._requestedColumnCount = value;
			this.dispatchEventWith(Event.CHANGE);
		}

		/**
		 * @private
		 */
		protected var _maxColumnCount:int = 0;

		/**
		 * The maximum number of columns to display. If the explicit width of
		 * the view port is set or if the <code>requestedColumnCount</code> is
		 * set, then this value will be ignored. If the view port's minimum
		 * and/or maximum width are set, the actual number of visible columns
		 * may be adjusted to meet those requirements. Set this value to
		 * <code>0</code> to display as many columns as possible.
		 *
		 * @default 0
		 */
		public function get maxColumnCount():int
		{
			return this._maxColumnCount;
		}

		/**
		 * @private
		 */
		public function set maxColumnCount(value:int):void
		{
			if(value < 0)
			{
				throw RangeError("maxColumnCount requires a value >= 0");
			}
			if(this._maxColumnCount == value)
			{
				return;
			}
			this._maxColumnCount = value;
			this.dispatchEventWith(Event.CHANGE);
		}

		/**
		 * @private
		 */
		protected var _scrollPositionHorizontalAlign:String = HorizontalAlign.CENTER;

		[Bindable(event="change")]
		[Inspectable(type="String",enumeration="left,center,right")]
		/**
		 * When the scroll position is calculated for an item, an attempt will
		 * be made to align the item to this position.
		 *
		 * @default feathers.layout.HorizontalAlign.CENTER
		 *
		 * @see feathers.layout.HorizontalAlign#LEFT
		 * @see feathers.layout.HorizontalAlign#CENTER
		 * @see feathers.layout.HorizontalAlign#RIGHT
		 */
		public function get scrollPositionHorizontalAlign():String
		{
			return this._scrollPositionHorizontalAlign;
		}

		/**
		 * @private
		 */
		public function set scrollPositionHorizontalAlign(value:String):void
		{
			this._scrollPositionHorizontalAlign = value;
		}

		[Bindable(event="change")]
		/**
		 * @inheritDoc
		 */
		public function layout(items:Vector.<DisplayObject>, viewPortBounds:ViewPortBounds = null, result:LayoutBoundsResult = null):LayoutBoundsResult
		{
			//this function is very long because it may be called every frame,
			//in some situations. testing revealed that splitting this function
			//into separate, smaller functions affected performance.
			//since the SWC compiler cannot inline functions, we can't use that
			//feature either.

			//since viewPortBounds can be null, we may need to provide some defaults
			var scrollX:Number = viewPortBounds ? viewPortBounds.scrollX : 0;
			var scrollY:Number = viewPortBounds ? viewPortBounds.scrollY : 0;
			var boundsX:Number = viewPortBounds ? viewPortBounds.x : 0;
			var boundsY:Number = viewPortBounds ? viewPortBounds.y : 0;
			var minWidth:Number = viewPortBounds ? viewPortBounds.minWidth : 0;
			var minHeight:Number = viewPortBounds ? viewPortBounds.minHeight : 0;
			var maxWidth:Number = viewPortBounds ? viewPortBounds.maxWidth : Number.POSITIVE_INFINITY;
			var maxHeight:Number = viewPortBounds ? viewPortBounds.maxHeight : Number.POSITIVE_INFINITY;
			var explicitWidth:Number = viewPortBounds ? viewPortBounds.explicitWidth : NaN;
			var explicitHeight:Number = viewPortBounds ? viewPortBounds.explicitHeight : NaN;

			if(this._useVirtualLayout)
			{
				//if the layout is virtualized, we'll need the dimensions of the
				//typical item so that we have fallback values when an item is null
				this.prepareTypicalItem(explicitHeight - this._paddingTop - this._paddingBottom);
				var calculatedTypicalItemWidth:Number = this._typicalItem ? this._typicalItem.width : 0;
				var calculatedTypicalItemHeight:Number = this._typicalItem ? this._typicalItem.height : 0;
			}

			var needsExplicitWidth:Boolean = explicitWidth !== explicitWidth; //isNaN
			var needsExplicitHeight:Boolean = explicitHeight !== explicitHeight; //isNaN
			var distributedWidth:Number;
			if(!needsExplicitWidth && this._distributeWidths)
			{
				//we need to calculate this before validateItems() because it
				//needs to be passed in there.
				distributedWidth = this.calculateDistributedWidth(items, explicitWidth, minWidth, maxWidth, false);
				if(this._useVirtualLayout)
				{
					calculatedTypicalItemWidth = distributedWidth;
				}
			}

			if(!this._useVirtualLayout || this._hasVariableItemDimensions || this._distributeWidths ||
				this._verticalAlign != VerticalAlign.JUSTIFY ||
				needsExplicitHeight) //isNaN
			{
				//in some cases, we may need to validate all of the items so
				//that we can use their dimensions below.
				this.validateItems(items, explicitHeight - this._paddingTop - this._paddingBottom,
					minHeight - this._paddingTop - this._paddingBottom,
					maxHeight - this._paddingTop - this._paddingBottom,
					explicitWidth - this._paddingLeft - this._paddingRight,
					minWidth - this._paddingLeft - this._paddingRight,
					maxWidth - this._paddingLeft - this._paddingRight, distributedWidth);
			}

			if(needsExplicitWidth && this._distributeWidths)
			{
				//if we didn't calculate this before, we need to do it now.
				distributedWidth = this.calculateDistributedWidth(items, explicitWidth, minWidth, maxWidth, true);
			}
			var hasDistributedWidth:Boolean = distributedWidth === distributedWidth; //!isNaN

			if(!this._useVirtualLayout)
			{
				//handle the percentWidth property from HorizontalLayoutData,
				//if available.
				this.applyPercentWidths(items, explicitWidth, minWidth, maxWidth);
			}

			//this section prepares some variables needed for the following loop
			var hasFirstGap:Boolean = this._firstGap === this._firstGap; //!isNaN
			var hasLastGap:Boolean = this._lastGap === this._lastGap; //!isNaN
			var maxItemHeight:Number = this._useVirtualLayout ? calculatedTypicalItemHeight : 0;
			var positionX:Number = boundsX + this._paddingLeft;
			var itemCount:int = items.length;
			var totalItemCount:int = itemCount;
			var requestedColumnAvailableWidth:Number = 0;
			var maxColumnAvailableWidth:Number = Number.POSITIVE_INFINITY;
			if(this._useVirtualLayout && !this._hasVariableItemDimensions)
			{
				//if the layout is virtualized, and the items all have the same
				//width, we can make our loops smaller by skipping some items
				//at the beginning and end. this improves performance.
				totalItemCount += this._beforeVirtualizedItemCount + this._afterVirtualizedItemCount;
				positionX += (this._beforeVirtualizedItemCount * (calculatedTypicalItemWidth + this._gap));
				if(hasFirstGap && this._beforeVirtualizedItemCount > 0)
				{
					positionX = positionX - this._gap + this._firstGap;
				}
			}
			var secondToLastIndex:int = totalItemCount - 2;
			//this cache is used to save non-null items in virtual layouts. by
			//using a smaller array, we can improve performance by spending less
			//time in the upcoming loops.
			this._discoveredItemsCache.length = 0;
			var discoveredItemsCacheLastIndex:int = 0;

			//if there are no items in layout, then we don't want to subtract
			//any gap when calculating the total width, so default to 0.
			var gap:Number = 0;

			//this first loop sets the x position of items, and it calculates
			//the total width of all items
			for(var i:int = 0; i < itemCount; i++)
			{
				if(!this._useVirtualLayout)
				{
					if(this._maxColumnCount > 0 && this._maxColumnCount == i)
					{
						maxColumnAvailableWidth = positionX;
					}
					if(this._requestedColumnCount > 0 && this._requestedColumnCount == i)
					{
						requestedColumnAvailableWidth = positionX;
					}
				}
				var item:DisplayObject = items[i];
				//if we're trimming some items at the beginning, we need to
				//adjust i to account for the missing items in the array
				var iNormalized:int = i + this._beforeVirtualizedItemCount;

				//pick the gap that will follow this item. the first and second
				//to last items may have different gaps.
				gap = this._gap;
				if(hasFirstGap && iNormalized == 0)
				{
					gap = this._firstGap;
				}
				else if(hasLastGap && iNormalized > 0 && iNormalized == secondToLastIndex)
				{
					gap = this._lastGap;
				}

				if(this._useVirtualLayout && this._hasVariableItemDimensions)
				{
					var cachedWidth:Number = this._virtualCache[iNormalized];
				}
				if(this._useVirtualLayout && !item)
				{
					//the item is null, and the layout is virtualized, so we
					//need to estimate the width of the item.

					if(!this._hasVariableItemDimensions ||
						cachedWidth !== cachedWidth) //isNaN
					{
						//if all items must have the same width, we will
						//use the width of the typical item (calculatedTypicalItemWidth).

						//if items may have different widths, we first check
						//the cache for a width value. if there isn't one, then
						//we'll use calculatedTypicalItemWidth as a fallback.
						positionX += calculatedTypicalItemWidth + gap;
					}
					else
					{
						//if we have variable item widths, we should use a
						//cached width when there's one available. it will be
						//more accurate than the typical item's width.
						positionX += cachedWidth + gap;
					}
				}
				else
				{
					//we get here if the item isn't null. it is never null if
					//the layout isn't virtualized.
					var layoutItem:ILayoutDisplayObject = item as ILayoutDisplayObject;
					if(layoutItem !== null && !layoutItem.includeInLayout)
					{
						continue;
					}
					var pivotX:Number = item.pivotX;
					if(pivotX != 0)
					{
						pivotX *= item.scaleX;
					}
					item.x = pivotX + positionX;
					var itemWidth:Number;
					if(hasDistributedWidth)
					{
						item.width = itemWidth = distributedWidth;
					}
					else
					{
						itemWidth = item.width;
					}
					var itemHeight:Number = item.height;
					if(this._useVirtualLayout)
					{
						if(this._hasVariableItemDimensions)
						{
							if(itemWidth != cachedWidth)
							{
								//update the cache if needed. this will notify
								//the container that the virtualized layout has
								//changed, and it the view port may need to be
								//re-measured.
								this._virtualCache[iNormalized] = itemWidth;

								//attempt to adjust the scroll position so that
								//it looks like we're scrolling smoothly after
								//this item resizes.
								if(positionX < scrollX &&
									cachedWidth !== cachedWidth && //isNaN
									itemWidth != calculatedTypicalItemWidth)
								{
									this.dispatchEventWith(Event.SCROLL, false, new Point(itemWidth - calculatedTypicalItemWidth, 0));
								}

								this.dispatchEventWith(Event.CHANGE);
							}
						}
						else if(calculatedTypicalItemWidth >= 0)
						{
							//if all items must have the same width, we will
							//use the width of the typical item (calculatedTypicalItemWidth).
							itemWidth = calculatedTypicalItemWidth;
							if(item !== this._typicalItem || item.width != itemWidth)
							{
								//ensure that the typical item's width is not
								//set explicitly so that it can resize
								item.width = itemWidth;
							}
						}
					}
					positionX += itemWidth + gap;
					//we compare with > instead of Math.max() because the rest
					//arguments on Math.max() cause extra garbage collection and
					//hurt performance
					if(itemHeight > maxItemHeight)
					{
						//we need to know the maximum height of the items in the
						//case where the height of the view port needs to be
						//calculated by the layout.
						maxItemHeight = itemHeight;
					}
					if(this._useVirtualLayout)
					{
						this._discoveredItemsCache[discoveredItemsCacheLastIndex] = item;
						discoveredItemsCacheLastIndex++;
					}
				}
			}
			if(this._useVirtualLayout && !this._hasVariableItemDimensions)
			{
				//finish the final calculation of the x position so that it can
				//be used for the total width of all items
				positionX += (this._afterVirtualizedItemCount * (calculatedTypicalItemWidth + this._gap));
				if(hasLastGap && this._afterVirtualizedItemCount > 0)
				{
					positionX = positionX - this._gap + this._lastGap;
				}
			}
			if(!this._useVirtualLayout && this._requestedColumnCount > itemCount)
			{
				if(itemCount > 0)
				{
					requestedColumnAvailableWidth = this._requestedColumnCount * positionX / itemCount;
				}
				else
				{
					requestedColumnAvailableWidth = 0;
				}
			}

			//this array will contain all items that are not null. see the
			//comment above where the discoveredItemsCache is initialized for
			//details about why this is important.
			var discoveredItems:Vector.<DisplayObject> = this._useVirtualLayout ? this._discoveredItemsCache : items;
			var discoveredItemCount:int = discoveredItems.length;

			var totalHeight:Number = maxItemHeight + this._paddingTop + this._paddingBottom;
			//the available height is the height of the viewport. if the explicit
			//height is NaN, we need to calculate the viewport height ourselves
			//based on the total height of all items.
			var availableHeight:Number = explicitHeight;
			if(availableHeight !== availableHeight) //isNaN
			{
				availableHeight = totalHeight;
				if(availableHeight < minHeight)
				{
					availableHeight = minHeight;
				}
				else if(availableHeight > maxHeight)
				{
					availableHeight = maxHeight;
				}
			}

			//this is the total width of all items
			var totalWidth:Number = positionX - gap + this._paddingRight - boundsX;
			//the available width is the width of the viewport. if the explicit
			//width is NaN, we need to calculate the viewport width ourselves
			//based on the total width of all items.
			var availableWidth:Number = explicitWidth;
			if(availableWidth !== availableWidth) //isNaN
			{
				if(this._requestedColumnCount > 0)
				{
					if(this._useVirtualLayout)
					{
						availableWidth = (calculatedTypicalItemWidth + this._gap) * this._requestedColumnCount - this._gap + this._paddingLeft + this._paddingRight;
					}
					else
					{
						availableWidth = requestedColumnAvailableWidth;
					}
				}
				else
				{
					availableWidth = totalWidth;
					if(this._maxColumnCount > 0)
					{
						if(this._useVirtualLayout)
						{
							maxColumnAvailableWidth = (calculatedTypicalItemWidth + this._gap) * this._maxColumnCount - this._gap + this._paddingLeft + this._paddingRight;
						}
						if(maxColumnAvailableWidth < availableWidth)
						{
							availableWidth = maxColumnAvailableWidth;
						}
					}
				}
				if(availableWidth < minWidth)
				{
					availableWidth = minWidth;
				}
				else if(availableWidth > maxWidth)
				{
					availableWidth = maxWidth;
				}
			}

			//in this section, we handle horizontal alignment. items will be
			//aligned horizontally if the total width of all items is less than
			//the available width of the view port.
			if(totalWidth < availableWidth)
			{
				var horizontalAlignOffsetX:Number = 0;
				if(this._horizontalAlign == HorizontalAlign.RIGHT)
				{
					horizontalAlignOffsetX = availableWidth - totalWidth;
				}
				else if(this._horizontalAlign == HorizontalAlign.CENTER)
				{
					horizontalAlignOffsetX = Math.round((availableWidth - totalWidth) / 2);
				}
				if(horizontalAlignOffsetX != 0)
				{
					for(i = 0; i < discoveredItemCount; i++)
					{
						item = discoveredItems[i];
						if(item is ILayoutDisplayObject && !ILayoutDisplayObject(item).includeInLayout)
						{
							continue;
						}
						item.x += horizontalAlignOffsetX;
					}
				}
			}

			var availableHeightMinusPadding:Number = availableHeight - this._paddingTop - this._paddingBottom;
			for(i = 0; i < discoveredItemCount; i++)
			{
				item = discoveredItems[i];
				layoutItem = item as ILayoutDisplayObject;
				if(layoutItem !== null && !layoutItem.includeInLayout)
				{
					continue;
				}

				var pivotY:Number = item.pivotY;
				if(pivotY != 0)
				{
					pivotY *= item.scaleY;
				}

				//in this section, we handle vertical alignment and percent
				//height from HorizontalLayoutData
				if(this._verticalAlign == VerticalAlign.JUSTIFY)
				{
					//if we justify items vertically, we can skip percent height
					item.y = pivotY + boundsY + this._paddingTop;
					item.height = availableHeightMinusPadding;
				}
				else
				{
					if(layoutItem !== null)
					{
						var layoutData:HorizontalLayoutData = layoutItem.layoutData as HorizontalLayoutData;
						if(layoutData !== null)
						{
							//in this section, we handle percentage width if
							//VerticalLayoutData is available.
							var percentHeight:Number = layoutData.percentHeight;
							if(percentHeight === percentHeight) //!isNaN
							{
								if(percentHeight < 0)
								{
									percentHeight = 0;
								}
								if(percentHeight > 100)
								{
									percentHeight = 100;
								}
								itemHeight = percentHeight * availableHeightMinusPadding / 100;
								if(item is IFeathersControl)
								{
									var feathersItem:IFeathersControl = IFeathersControl(item);
									var itemMinHeight:Number = feathersItem.explicitMinHeight;
									//we try to respect the minWidth, but not
									//when it's larger than 100%
									if(itemMinHeight > availableHeightMinusPadding)
									{
										itemMinHeight = availableHeightMinusPadding;
									}
									if(itemHeight < itemMinHeight)
									{
										itemHeight = itemMinHeight;
									}
									else
									{
										var itemMaxHeight:Number = feathersItem.explicitMaxHeight;
										if(itemHeight > itemMaxHeight)
										{
											itemHeight = itemMaxHeight;
										}
									}
								}
								item.height = itemHeight;
							}
						}
					}
					//handle all other vertical alignment values (we handled
					//justify already). the y position of all items is set here.
					var verticalAlignHeight:Number = availableHeight;
					if(totalHeight > verticalAlignHeight)
					{
						verticalAlignHeight = totalHeight;
					}
					switch(this._verticalAlign)
					{
						case VerticalAlign.BOTTOM:
						{
							item.y = pivotY + boundsY + verticalAlignHeight - this._paddingBottom - item.height;
							break;
						}
						case VerticalAlign.MIDDLE:
						{
							item.y = pivotY + boundsY + this._paddingTop + Math.round((verticalAlignHeight - this._paddingTop - this._paddingBottom - item.height) / 2);
							break;
						}
						default: //top
						{
							item.y = pivotY + boundsY + this._paddingTop;
						}
					}
				}
			}
			//we don't want to keep a reference to any of the items, so clear
			//this cache
			this._discoveredItemsCache.length = 0;

			//finally, we want to calculate the result so that the container
			//can use it to adjust its viewport and determine the minimum and
			//maximum scroll positions (if needed)
			if(!result)
			{
				result = new LayoutBoundsResult();
			}
			result.contentX = 0;
			result.contentWidth = totalWidth;
			result.contentY = 0;
			result.contentHeight = this._verticalAlign == VerticalAlign.JUSTIFY ? availableHeight : totalHeight;
			result.viewPortWidth = availableWidth;
			result.viewPortHeight = availableHeight;
			return result;
		}

		/**
		 * @inheritDoc
		 */
		public function measureViewPort(itemCount:int, viewPortBounds:ViewPortBounds = null, result:Point = null):Point
		{
			if(!result)
			{
				result = new Point();
			}
			if(!this._useVirtualLayout)
			{
				throw new IllegalOperationError("measureViewPort() may be called only if useVirtualLayout is true.");
			}

			var explicitWidth:Number = viewPortBounds ? viewPortBounds.explicitWidth : NaN;
			var explicitHeight:Number = viewPortBounds ? viewPortBounds.explicitHeight : NaN;
			var needsWidth:Boolean = explicitWidth !== explicitWidth; //isNaN
			var needsHeight:Boolean = explicitHeight !== explicitHeight; //isNaN
			if(!needsWidth && !needsHeight)
			{
				result.x = explicitWidth;
				result.y = explicitHeight;
				return result;
			}
			var minWidth:Number = viewPortBounds ? viewPortBounds.minWidth : 0;
			var minHeight:Number = viewPortBounds ? viewPortBounds.minHeight : 0;
			var maxWidth:Number = viewPortBounds ? viewPortBounds.maxWidth : Number.POSITIVE_INFINITY;
			var maxHeight:Number = viewPortBounds ? viewPortBounds.maxHeight : Number.POSITIVE_INFINITY;

			this.prepareTypicalItem(explicitHeight - this._paddingTop - this._paddingBottom);
			var calculatedTypicalItemWidth:Number = this._typicalItem ? this._typicalItem.width : 0;
			var calculatedTypicalItemHeight:Number = this._typicalItem ? this._typicalItem.height : 0;

			var hasFirstGap:Boolean = this._firstGap === this._firstGap; //!isNaN
			var hasLastGap:Boolean = this._lastGap === this._lastGap; //!isNaN
			var positionX:Number;
			if(this._distributeWidths)
			{
				positionX = (calculatedTypicalItemWidth + this._gap) * itemCount;
			}
			else
			{
				positionX = 0;
				var maxItemHeight:Number = calculatedTypicalItemHeight;
				if(!this._hasVariableItemDimensions)
				{
					positionX += ((calculatedTypicalItemWidth + this._gap) * itemCount);
				}
				else
				{
					for(var i:int = 0; i < itemCount; i++)
					{
						var cachedWidth:Number = this._virtualCache[i];
						if(cachedWidth !== cachedWidth) //isNaN
						{
							positionX += calculatedTypicalItemWidth + this._gap;
						}
						else
						{
							positionX += cachedWidth + this._gap;
						}
					}
				}
			}
			positionX -= this._gap;
			if(hasFirstGap && itemCount > 1)
			{
				positionX = positionX - this._gap + this._firstGap;
			}
			if(hasLastGap && itemCount > 2)
			{
				positionX = positionX - this._gap + this._lastGap;
			}

			if(needsWidth)
			{
				if(this._requestedColumnCount > 0)
				{
					var resultWidth:Number = (calculatedTypicalItemWidth + this._gap) * this._requestedColumnCount - this._gap + this._paddingLeft + this._paddingRight;
				}
				else
				{
					resultWidth = positionX + this._paddingLeft + this._paddingRight;
					if(this._maxColumnCount > 0)
					{
						var maxColumnResultWidth:Number = (calculatedTypicalItemWidth + this._gap) * this._maxColumnCount - this._gap + this._paddingLeft + this._paddingRight;
						if(maxColumnResultWidth < resultWidth)
						{
							resultWidth = maxColumnResultWidth;
						}
					}
				}
				if(resultWidth < minWidth)
				{
					resultWidth = minWidth;
				}
				else if(resultWidth > maxWidth)
				{
					resultWidth = maxWidth;
				}
				result.x = resultWidth;
			}
			else
			{
				result.x = explicitWidth;
			}

			if(needsHeight)
			{
				var resultHeight:Number = maxItemHeight + this._paddingTop + this._paddingBottom;
				if(resultHeight < minHeight)
				{
					resultHeight = minHeight;
				}
				else if(resultHeight > maxHeight)
				{
					resultHeight = maxHeight;
				}
				result.y = resultHeight;
			}
			else
			{
				result.y = explicitHeight;
			}

			return result;
		}

		/**
		 * @inheritDoc
		 */
		public function getVisibleIndicesAtScrollPosition(scrollX:Number, scrollY:Number, width:Number, height:Number, itemCount:int, result:Vector.<int> = null):Vector.<int>
		{
			if(result)
			{
				result.length = 0;
			}
			else
			{
				result = new <int>[];
			}
			if(!this._useVirtualLayout)
			{
				throw new IllegalOperationError("getVisibleIndicesAtScrollPosition() may be called only if useVirtualLayout is true.");
			}

			this.prepareTypicalItem(height - this._paddingTop - this._paddingBottom);
			var calculatedTypicalItemWidth:Number = this._typicalItem ? this._typicalItem.width : 0;
			var calculatedTypicalItemHeight:Number = this._typicalItem ? this._typicalItem.height : 0;

			var hasFirstGap:Boolean = this._firstGap === this._firstGap; //!isNaN
			var hasLastGap:Boolean = this._lastGap === this._lastGap; //!isNaN
			var resultLastIndex:int = 0;
			//we add one extra here because the first item renderer in view may
			//be partially obscured, which would reveal an extra item renderer.
			var maxVisibleTypicalItemCount:int = Math.ceil(width / (calculatedTypicalItemWidth + this._gap)) + 1;
			if(!this._hasVariableItemDimensions)
			{
				//this case can be optimized because we know that every item has
				//the same width
				var totalItemWidth:Number = itemCount * (calculatedTypicalItemWidth + this._gap) - this._gap;
				if(hasFirstGap && itemCount > 1)
				{
					totalItemWidth = totalItemWidth - this._gap + this._firstGap;
				}
				if(hasLastGap && itemCount > 2)
				{
					totalItemWidth = totalItemWidth - this._gap + this._lastGap;
				}
				var indexOffset:int = 0;
				if(totalItemWidth < width)
				{
					if(this._horizontalAlign == HorizontalAlign.RIGHT)
					{
						indexOffset = Math.ceil((width - totalItemWidth) / (calculatedTypicalItemWidth + this._gap));
					}
					else if(this._horizontalAlign == HorizontalAlign.CENTER)
					{
						indexOffset = Math.ceil(((width - totalItemWidth) / (calculatedTypicalItemWidth + this._gap)) / 2);
					}
				}
				var minimum:int = (scrollX - this._paddingLeft) / (calculatedTypicalItemWidth + this._gap);
				if(minimum < 0)
				{
					minimum = 0;
				}
				minimum -= indexOffset;
				//if we're scrolling beyond the final item, we should keep the
				//indices consistent so that items aren't destroyed and
				//recreated unnecessarily
				var maximum:int = minimum + maxVisibleTypicalItemCount;
				if(maximum >= itemCount)
				{
					maximum = itemCount - 1;
				}
				minimum = maximum - maxVisibleTypicalItemCount;
				if(minimum < 0)
				{
					minimum = 0;
				}
				for(var i:int = minimum; i <= maximum; i++)
				{
					if(i >= 0 && i < itemCount)
					{
						result[resultLastIndex] = i;
					}
					else if(i < 0)
					{
						result[resultLastIndex] = itemCount + i;
					}
					else if(i >= itemCount)
					{
						result[resultLastIndex] = i - itemCount;
					}
					resultLastIndex++;
				}
				return result;
			}
			var secondToLastIndex:int = itemCount - 2;
			var maxPositionX:Number = scrollX + width;
			var positionX:Number = this._paddingLeft;
			for(i = 0; i < itemCount; i++)
			{
				var gap:Number = this._gap;
				if(hasFirstGap && i == 0)
				{
					gap = this._firstGap;
				}
				else if(hasLastGap && i > 0 && i == secondToLastIndex)
				{
					gap = this._lastGap;
				}
				var cachedWidth:Number = this._virtualCache[i];
				if(cachedWidth !== cachedWidth) //isNaN
				{
					var itemWidth:Number = calculatedTypicalItemWidth;
				}
				else
				{
					itemWidth = cachedWidth;
				}
				var oldPositionX:Number = positionX;
				positionX += itemWidth + gap;
				if(positionX > scrollX && oldPositionX < maxPositionX)
				{
					result[resultLastIndex] = i;
					resultLastIndex++;
				}

				if(positionX >= maxPositionX)
				{
					break;
				}
			}

			//similar to above, in order to avoid costly destruction and
			//creation of item renderers, we're going to fill in some extra
			//indices
			var resultLength:int = result.length;
			var visibleItemCountDifference:int = maxVisibleTypicalItemCount - resultLength;
			if(visibleItemCountDifference > 0 && resultLength > 0)
			{
				//add extra items before the first index
				var firstExistingIndex:int = result[0];
				var lastIndexToAdd:int = firstExistingIndex - visibleItemCountDifference;
				if(lastIndexToAdd < 0)
				{
					lastIndexToAdd = 0;
				}
				for(i = firstExistingIndex - 1; i >= lastIndexToAdd; i--)
				{
					result.insertAt(0, i);
				}
			}
			resultLength = result.length;
			resultLastIndex = resultLength;
			visibleItemCountDifference = maxVisibleTypicalItemCount - resultLength;
			if(visibleItemCountDifference > 0)
			{
				//add extra items after the last index
				var startIndex:int = resultLength > 0 ? (result[resultLength - 1] + 1) : 0;
				var endIndex:int = startIndex + visibleItemCountDifference;
				if(endIndex > itemCount)
				{
					endIndex = itemCount;
				}
				for(i = startIndex; i < endIndex; i++)
				{
					result[resultLastIndex] = i;
					resultLastIndex++;
				}
			}
			return result;
		}

		/**
		 * @inheritDoc
		 */
		public function getNearestScrollPositionForIndex(index:int, scrollX:Number, scrollY:Number, items:Vector.<DisplayObject>,
			x:Number, y:Number, width:Number, height:Number, result:Point = null):Point
		{
			var maxScrollX:Number = this.calculateMaxScrollXOfIndex(index, items, x, y, width, height);

			if(this._useVirtualLayout)
			{
				if(this._hasVariableItemDimensions)
				{
					var itemWidth:Number = this._virtualCache[index];
					if(itemWidth !== itemWidth) //isNaN
					{
						itemWidth = this._typicalItem.width;
					}
				}
				else
				{
					itemWidth = this._typicalItem.width;
				}
			}
			else
			{
				itemWidth = items[index].width;
			}

			if(!result)
			{
				result = new Point();
			}

			var rightPosition:Number = maxScrollX - (width - itemWidth);
			if(scrollX >= rightPosition && scrollX <= maxScrollX)
			{
				//keep the current scroll position because the item is already
				//fully visible
				result.x = scrollX;
			}
			else
			{
				var leftDifference:Number = Math.abs(maxScrollX - scrollX);
				var rightDifference:Number = Math.abs(rightPosition - scrollX);
				if(rightDifference < leftDifference)
				{
					result.x = rightPosition;
				}
				else
				{
					result.x = maxScrollX;
				}
			}
			result.y = 0;

			return result;
		}

		/**
		 * @inheritDoc
		 */
		public function calculateNavigationDestination(items:Vector.<DisplayObject>, index:int, keyCode:uint, bounds:LayoutBoundsResult):int
		{
			var itemArrayCount:int = items.length;
			var itemCount:int = itemArrayCount + this._beforeVirtualizedItemCount + this._afterVirtualizedItemCount;
			if(this._useVirtualLayout)
			{
				//if the layout is virtualized, we'll need the dimensions of the
				//typical item so that we have fallback values when an item is null
				this.prepareTypicalItem(bounds.viewPortHeight - this._paddingTop - this._paddingBottom);
				var calculatedTypicalItemWidth:Number = this._typicalItem ? this._typicalItem.width : 0;
			}

			var result:int = index;
			if(keyCode == Keyboard.HOME)
			{
				if(itemCount > 0)
				{
					result = 0;
				}
			}
			else if(keyCode == Keyboard.END)
			{
				result = itemCount - 1;
			}
			else if(keyCode == Keyboard.PAGE_UP)
			{
				var xPosition:Number = 0;
				var indexOffset:int = 0;
				if(this._useVirtualLayout && this._hasVariableItemDimensions)
				{
					indexOffset = -this._beforeVirtualizedItemCount;
				}
				for(var i:int = index; i >= 0; i--)
				{
					var iNormalized:int = i + indexOffset;
					if(this._useVirtualLayout && this._hasVariableItemDimensions)
					{
						var cachedWidth:Number = this._virtualCache[i];
					}
					if(iNormalized < 0 || iNormalized >= itemArrayCount)
					{
						if(cachedWidth === cachedWidth) //!isNaN
						{
							xPosition += cachedWidth;
						}
						else
						{
							xPosition += calculatedTypicalItemWidth;
						}
					}
					else
					{
						var item:DisplayObject = items[iNormalized];
						if(item === null)
						{
							if(cachedWidth === cachedWidth) //!isNaN
							{
								xPosition += cachedWidth;
							}
							else
							{
								xPosition += calculatedTypicalItemWidth;
							}
						}
						else
						{
							xPosition += item.width;
						}
					}
					if(xPosition > bounds.viewPortWidth)
					{
						break;
					}
					xPosition += this._gap;
					result = i;
				}
			}
			else if(keyCode == Keyboard.PAGE_DOWN)
			{
				xPosition = 0;
				indexOffset = 0;
				if(this._useVirtualLayout && this._hasVariableItemDimensions)
				{
					indexOffset = -this._beforeVirtualizedItemCount;
				}
				for(i = index; i < itemCount; i++)
				{
					iNormalized = i + indexOffset;
					if(this._useVirtualLayout && this._hasVariableItemDimensions)
					{
						cachedWidth = this._virtualCache[i];
					}
					if(iNormalized < 0 || iNormalized >= itemArrayCount)
					{
						if(cachedWidth === cachedWidth) //!isNaN
						{
							xPosition += cachedWidth;
						}
						else
						{
							xPosition += calculatedTypicalItemWidth;
						}
					}
					else
					{
						item = items[iNormalized];
						if(item === null)
						{
							if(cachedWidth === cachedWidth) //!isNaN
							{
								xPosition += cachedWidth;
							}
							else
							{
								xPosition += calculatedTypicalItemWidth;
							}
						}
						else
						{
							xPosition += item.width;
						}
					}
					if(xPosition > bounds.viewPortWidth)
					{
						break;
					}
					xPosition += this._gap;
					result = i;
				}
			}
			else if(keyCode == Keyboard.LEFT)
			{
				result--;
			}
			else if(keyCode == Keyboard.RIGHT)
			{
				result++;
			}
			if(result < 0)
			{
				return 0;
			}
			if(result >= itemCount)
			{
				return itemCount - 1;
			}
			return result;
		}

		/**
		 * @inheritDoc
		 */
		public function getScrollPositionForIndex(index:int, items:Vector.<DisplayObject>, x:Number, y:Number, width:Number, height:Number, result:Point = null):Point
		{
			var maxScrollX:Number = this.calculateMaxScrollXOfIndex(index, items, x, y, width, height);
			if(this._useVirtualLayout)
			{
				if(this._hasVariableItemDimensions)
				{
					var itemWidth:Number = this._virtualCache[index];
					if(itemWidth !== itemWidth) //isNaN
					{
						itemWidth = this._typicalItem.width;
					}
				}
				else
				{
					itemWidth = this._typicalItem.width;
				}
			}
			else
			{
				itemWidth = items[index].width;
			}
			if(this._scrollPositionHorizontalAlign == HorizontalAlign.CENTER)
			{
				maxScrollX -= Math.round((width - itemWidth) / 2);
			}
			else if(this._scrollPositionHorizontalAlign == HorizontalAlign.RIGHT)
			{
				maxScrollX -= (width - itemWidth);
			}
			result.x = maxScrollX;
			result.y = 0;

			return result;
		}

		/**
		 * @private
		 */
		public function positionDropIndicator(dropIndicator:DisplayObject, index:int,
			x:Number, y:Number, items:Vector.<DisplayObject>, width:Number, height:Number):void
		{
			var indexOffset:int = 0;
			var itemCount:int = items.length;
			var totalItemCount:int = itemCount;
			if(this._useVirtualLayout && !this._hasVariableItemDimensions)
			{
				//if the layout is virtualized, and the items all have the same
				//height, we can make our loops smaller by skipping some items
				//at the beginning and end. this improves performance.
				totalItemCount += this._beforeVirtualizedItemCount + this._afterVirtualizedItemCount;
				indexOffset = this._beforeVirtualizedItemCount;
			}
			var indexMinusOffset:int = index - indexOffset;

			if(dropIndicator is IValidating)
			{
				IValidating(dropIndicator).validate();
			}

			dropIndicator.y = this._paddingTop;
			var xPosition:Number = 0;
			if(index < totalItemCount)
			{
				var item:DisplayObject = items[indexMinusOffset];
				xPosition = item.x - dropIndicator.width / 2;
				dropIndicator.y = item.y;
				dropIndicator.height = item.height;
			}
			else //after the last item
			{
				item = items[indexMinusOffset - 1];
				xPosition = item.x + item.width - dropIndicator.width;
				dropIndicator.y = item.y;
				dropIndicator.height = item.height;
			}
			if(xPosition < 0)
			{
				xPosition = 0;
			}
			dropIndicator.x = xPosition;
		}

		/**
		 * @private
		 */
		public function getDropIndex(x:Number, y:Number, items:Vector.<DisplayObject>,
			boundsX:Number, boundsY:Number, width:Number, height:Number):int
		{
			if(this._useVirtualLayout)
			{
				this.prepareTypicalItem(height - this._paddingTop - this._paddingBottom);
				var calculatedTypicalItemWidth:Number = this._typicalItem ? this._typicalItem.width : 0;
				var calculatedTypicalItemHeight:Number = this._typicalItem ? this._typicalItem.height : 0;
			}
			var hasFirstGap:Boolean = this._firstGap === this._firstGap; //!isNaN
			var hasLastGap:Boolean = this._lastGap === this._lastGap; //!isNaN
			var positionX:Number = boundsX + this._paddingLeft;
			var lastWidth:Number = 0;
			var gap:Number = this._gap;
			var indexOffset:int = 0;
			var itemCount:int = items.length;
			var totalItemCount:int = itemCount;
			if(this._useVirtualLayout && !this._hasVariableItemDimensions)
			{
				totalItemCount += this._beforeVirtualizedItemCount + this._afterVirtualizedItemCount;
				indexOffset = this._beforeVirtualizedItemCount;
			}
			var secondToLastIndex:int = totalItemCount - 2;
			for(var i:int = 0; i <= totalItemCount; i++)
			{
				var item:DisplayObject = null;
				var indexMinusOffset:int = i - indexOffset;
				if(indexMinusOffset >= 0 && indexMinusOffset < itemCount)
				{
					item = items[indexMinusOffset];
				}
				if(hasFirstGap && i == 0)
				{
					gap = this._firstGap;
				}
				else if(hasLastGap && i > 0 && i == secondToLastIndex)
				{
					gap = this._lastGap;
				}
				else
				{
					gap = this._gap;
				}
				if(this._useVirtualLayout && this._hasVariableItemDimensions)
				{
					var cachedWidth:Number = this._virtualCache[i];
				}
				if(this._useVirtualLayout && !item)
				{
					if(!this._hasVariableItemDimensions ||
						cachedWidth !== cachedWidth) //isNaN
					{
						lastWidth = calculatedTypicalItemWidth;
					}
					else
					{
						lastWidth = cachedWidth;
					}
				}
				else
				{
					//use the x position of the item to account for horizontal
					//alignment, in case the total width of the items is less
					//than the width of the container
					positionX = item.x;
					var itemWidth:Number = item.width;
					if(this._useVirtualLayout)
					{
						if(this._hasVariableItemDimensions)
						{
							if(itemWidth != cachedWidth)
							{
								this._virtualCache[i] = itemWidth;
								this.dispatchEventWith(Event.CHANGE);
							}
						}
						else if(calculatedTypicalItemWidth >= 0)
						{
							itemWidth = calculatedTypicalItemWidth;
						}
					}
					lastWidth = itemWidth;
				}
				if(x < (positionX + (lastWidth / 2)))
				{
					return i;
				}
				positionX += lastWidth + gap;
			}
			return totalItemCount;
		}

		/**
		 * @private
		 */
		protected function validateItems(items:Vector.<DisplayObject>,
			explicitHeight:Number, minHeight:Number, maxHeight:Number,
			explicitWidth:Number, minWidth:Number, maxWidth:Number, distributedWidth:Number):void
		{
			var needsWidth:Boolean = explicitWidth !== explicitWidth; //isNaN
			var needsHeight:Boolean = explicitHeight !== explicitHeight; //isNaN
			var containerWidth:Number = explicitWidth;
			if(needsWidth)
			{
				containerWidth = minWidth;
			}
			//if the alignment is justified, then we want to set the height of
			//each item before validating because setting one dimension may
			//cause the other dimension to change, and that will invalidate the
			//layout if it happens after validation, causing more invalidation
			var isJustified:Boolean = this._verticalAlign == VerticalAlign.JUSTIFY;
			var itemCount:int = items.length;
			for(var i:int = 0; i < itemCount; i++)
			{
				var item:DisplayObject = items[i];
				if(!item || (item is ILayoutDisplayObject && !ILayoutDisplayObject(item).includeInLayout))
				{
					continue;
				}
				if(this._distributeWidths)
				{
					item.width = distributedWidth;
				}
				if(isJustified)
				{
					//the alignment is justified, but we don't yet have a width
					//to use, so we need to ensure that we accurately measure
					//the items instead of using an old justified height that
					//may be wrong now!
					item.height = explicitHeight;
					if(item is IFeathersControl)
					{
						var feathersItem:IFeathersControl = IFeathersControl(item);
						feathersItem.minHeight = minHeight;
						feathersItem.maxHeight = maxHeight;
					}
				}
				else if(item is ILayoutDisplayObject)
				{
					var layoutItem:ILayoutDisplayObject = ILayoutDisplayObject(item);
					var layoutData:HorizontalLayoutData = layoutItem.layoutData as HorizontalLayoutData;
					if(layoutData !== null)
					{
						var percentWidth:Number = layoutData.percentWidth;
						var percentHeight:Number = layoutData.percentHeight;
						if(percentWidth === percentWidth) //!isNaN
						{
							if(percentWidth < 0)
							{
								percentWidth = 0;
							}
							if(percentWidth > 100)
							{
								percentWidth = 100;
							}
							var itemWidth:Number = containerWidth * percentWidth / 100;
							var measureItem:IMeasureDisplayObject = IMeasureDisplayObject(item);
							var itemExplicitMinWidth:Number = measureItem.explicitMinWidth;
							if(measureItem.explicitMinWidth === measureItem.explicitMinWidth && //!isNaN
								itemWidth < itemExplicitMinWidth)
							{
								itemWidth = itemExplicitMinWidth;
							}
							//validating this component may be expensive if we
							//don't limit the width! we want to ensure that a
							//component like a horizontal list with many item
							//renderers doesn't completely bypass layout
							//virtualization, so we limit the width to the
							//maximum possible value if it were the only item in
							//the layout.
							//this doesn't need to be perfectly accurate because
							//it's just a maximum
							measureItem.maxWidth = itemWidth;
							//we also need to clear the explicit width because,
							//for many components, it will affect the minWidth
							//which is used in the final calculation
							item.width = NaN;
						}
						if(percentHeight === percentHeight) //!isNaN
						{
							if(percentHeight < 0)
							{
								percentHeight = 0;
							}
							if(percentHeight > 100)
							{
								percentHeight = 100;
							}
							var itemHeight:Number = explicitHeight * percentHeight / 100;
							measureItem = IMeasureDisplayObject(item);
							//we use the explicitMinHeight to make an accurate
							//measurement, and we'll use the component's
							//measured minHeight later, after we validate it.
							var itemExplicitMinHeight:Number = measureItem.explicitMinHeight;
							if(measureItem.explicitMinHeight === measureItem.explicitMinHeight && //!isNaN
								itemHeight < itemExplicitMinHeight)
							{
								itemHeight = itemExplicitMinHeight;
							}
							if(itemHeight > maxHeight)
							{
								itemHeight = maxHeight;
							}
							//unlike above, where we set maxWidth, we can set
							//the height explicitly here
							//in fact, it's required because we need to make
							//an accurate measurement of the total view port
							//height
							item.height = itemHeight;
							//if itemWidth is NaN, we need to set a maximum
							//width instead. this is important for items where
							//the height becomes larger when their width becomes
							//smaller (such as word-wrapped text)
							if(measureItem.explicitHeight !== measureItem.explicitHeight && //isNaN
								measureItem.maxHeight > maxHeight)
							{
								measureItem.maxHeight = maxHeight;
							}
						}
					}
				}
				if(item is IValidating)
				{
					IValidating(item).validate();
				}
			}
		}

		/**
		 * @private
		 */
		protected function prepareTypicalItem(justifyHeight:Number):void
		{
			if(!this._typicalItem)
			{
				return;
			}
			if(this._resetTypicalItemDimensionsOnMeasure)
			{
				this._typicalItem.width = this._typicalItemWidth;
			}
			var hasSetHeight:Boolean = false;
			if(this._verticalAlign == VerticalAlign.JUSTIFY &&
				justifyHeight === justifyHeight) //!isNaN
			{
				hasSetHeight = true;
				this._typicalItem.height = justifyHeight;
			}
			else if(this._typicalItem is ILayoutDisplayObject)
			{
				var layoutItem:ILayoutDisplayObject = ILayoutDisplayObject(this._typicalItem);
				var layoutData:VerticalLayoutData = layoutItem.layoutData as VerticalLayoutData;
				if(layoutData !== null)
				{
					var percentHeight:Number = layoutData.percentHeight;
					if(percentHeight === percentHeight) //!isNaN
					{
						if(percentHeight < 0)
						{
							percentHeight = 0;
						}
						if(percentHeight > 100)
						{
							percentHeight = 100;
						}
						hasSetHeight = true;
						this._typicalItem.height = justifyHeight * percentHeight / 100;
					}
				}
			}
			if(!hasSetHeight && this._resetTypicalItemDimensionsOnMeasure)
			{
				this._typicalItem.height = this._typicalItemHeight;
			}
			if(this._typicalItem is IValidating)
			{
				IValidating(this._typicalItem).validate();
			}
		}

		/**
		 * @private
		 */
		protected function calculateDistributedWidth(items:Vector.<DisplayObject>, explicitWidth:Number, minWidth:Number, maxWidth:Number, measureItems:Boolean):Number
		{
			var needsWidth:Boolean = explicitWidth !== explicitWidth; //isNaN
			var maxItemWidth:Number = 0;
			var includedItemCount:int = 0;
			var itemCount:int = items.length;
			for(var i:int = 0; i < itemCount; i++)
			{
				var item:DisplayObject = items[i];
				if(item is ILayoutDisplayObject && !ILayoutDisplayObject(item).includeInLayout)
				{
					continue;
				}
				includedItemCount++;
				var itemWidth:Number = item.width;
				if(itemWidth > maxItemWidth)
				{
					maxItemWidth = itemWidth;
				}
			}
			if(measureItems && needsWidth)
			{
				explicitWidth = maxItemWidth * includedItemCount + this._paddingLeft + this._paddingRight + this._gap * (includedItemCount - 1);
				var needsRecalculation:Boolean = false;
				if(explicitWidth > maxWidth)
				{
					explicitWidth = maxWidth;
					needsRecalculation = true;
				}
				else if(explicitWidth < minWidth)
				{
					explicitWidth = minWidth;
					needsRecalculation = true;
				}
				if(!needsRecalculation)
				{
					return maxItemWidth;
				}
			}
			var availableSpace:Number = explicitWidth;
			if(needsWidth && maxWidth < Number.POSITIVE_INFINITY)
			{
				availableSpace = maxWidth;
			}
			availableSpace = availableSpace - this._paddingLeft - this._paddingRight - this._gap * (includedItemCount - 1);
			if(includedItemCount > 1 && this._firstGap === this._firstGap) //!isNaN
			{
				availableSpace += this._gap - this._firstGap;
			}
			if(includedItemCount > 2 && this._lastGap === this._lastGap) //!isNaN
			{
				availableSpace += this._gap - this._lastGap;
			}
			return availableSpace / includedItemCount;
		}

		/**
		 * @private
		 */
		protected function applyPercentWidths(items:Vector.<DisplayObject>, explicitWidth:Number, minWidth:Number, maxWidth:Number):void
		{
			var remainingWidth:Number = explicitWidth;
			this._discoveredItemsCache.length = 0;
			var totalExplicitWidth:Number = 0;
			var totalMinWidth:Number = 0;
			var totalPercentWidth:Number = 0;
			var itemCount:int = items.length;
			var pushIndex:int = 0;
			for(var i:int = 0; i < itemCount; i++)
			{
				var item:DisplayObject = items[i];
				if(item is ILayoutDisplayObject)
				{
					var layoutItem:ILayoutDisplayObject = ILayoutDisplayObject(item);
					if(!layoutItem.includeInLayout)
					{
						continue;
					}
					var layoutData:HorizontalLayoutData = layoutItem.layoutData as HorizontalLayoutData;
					if(layoutData)
					{
						var percentWidth:Number = layoutData.percentWidth;
						if(percentWidth === percentWidth) //!isNaN
						{
							if(percentWidth < 0)
							{
								percentWidth = 0;
							}
							if(layoutItem is IFeathersControl)
							{
								var feathersItem:IFeathersControl = IFeathersControl(layoutItem);
								totalMinWidth += feathersItem.minWidth;
							}
							totalPercentWidth += percentWidth;
							totalExplicitWidth += this._gap;
							this._discoveredItemsCache[pushIndex] = item;
							pushIndex++;
							continue;
						}
					}
				}
				totalExplicitWidth += item.width + this._gap;
			}
			totalExplicitWidth -= this._gap;
			if(this._firstGap === this._firstGap && //!isNaN
				itemCount > 1)
			{
				totalExplicitWidth += (this._firstGap - this._gap);
			}
			else if(this._lastGap === this._lastGap //!isNaN
				&& itemCount > 2)
			{
				totalExplicitWidth += (this._lastGap - this._gap);
			}
			totalExplicitWidth += this._paddingLeft + this._paddingRight;
			if(totalPercentWidth < 100)
			{
				totalPercentWidth = 100;
			}
			if(remainingWidth !== remainingWidth) //isNaN
			{
				remainingWidth = totalExplicitWidth + totalMinWidth;
				if(remainingWidth < minWidth)
				{
					remainingWidth = minWidth;
				}
				else if(remainingWidth > maxWidth)
				{
					remainingWidth = maxWidth;
				}
			}
			remainingWidth -= totalExplicitWidth;
			if(remainingWidth < 0)
			{
				remainingWidth = 0;
			}
			do
			{
				var needsAnotherPass:Boolean = false;
				var percentToPixels:Number = remainingWidth / totalPercentWidth;
				for(i = 0; i < pushIndex; i++)
				{
					layoutItem = ILayoutDisplayObject(this._discoveredItemsCache[i]);
					if(!layoutItem)
					{
						continue;
					}
					layoutData = HorizontalLayoutData(layoutItem.layoutData);
					percentWidth = layoutData.percentWidth;
					if(percentWidth < 0)
					{
						percentWidth = 0;
					}
					var itemWidth:Number = percentToPixels * percentWidth;
					if(layoutItem is IFeathersControl)
					{
						feathersItem = IFeathersControl(layoutItem);
						var itemMinWidth:Number = feathersItem.explicitMinWidth;
						if(itemMinWidth > remainingWidth)
						{
							//we try to respect the item's minimum width, but if
							//it's larger than the remaining space, we need to
							//force it to fit
							itemMinWidth = remainingWidth;
						}
						if(itemWidth < itemMinWidth)
						{
							itemWidth = itemMinWidth;
							remainingWidth -= itemWidth;
							totalPercentWidth -= percentWidth;
							this._discoveredItemsCache[i] = null;
							needsAnotherPass = true;
						}
						//we don't check maxWidth here because it is used in
						//validateItems() for performance optimization, so it
						//isn't a real maximum
					}
					layoutItem.width = itemWidth;
					if(layoutItem is IValidating)
					{
						//changing the width of the item may cause its height
						//to change, so we need to validate. the height is
						//needed for measurement.
						IValidating(layoutItem).validate();
					}
				}
			}
			while(needsAnotherPass);
			this._discoveredItemsCache.length = 0;
		}

		/**
		 * @private
		 */
		protected function calculateMaxScrollXOfIndex(index:int, items:Vector.<DisplayObject>, x:Number, y:Number, width:Number, height:Number):Number
		{
			if(this._useVirtualLayout)
			{
				this.prepareTypicalItem(height - this._paddingTop - this._paddingBottom);
				var calculatedTypicalItemWidth:Number = this._typicalItem ? this._typicalItem.width : 0;
				var calculatedTypicalItemHeight:Number = this._typicalItem ? this._typicalItem.height : 0;
			}

			var hasFirstGap:Boolean = this._firstGap === this._firstGap; //!isNaN
			var hasLastGap:Boolean = this._lastGap === this._lastGap; //!isNaN
			var positionX:Number = x + this._paddingLeft;
			var lastWidth:Number = 0;
			var gap:Number = this._gap;
			var startIndexOffset:int = 0;
			var endIndexOffset:Number = 0;
			var itemCount:int = items.length;
			var totalItemCount:int = itemCount;
			if(this._useVirtualLayout && !this._hasVariableItemDimensions)
			{
				totalItemCount += this._beforeVirtualizedItemCount + this._afterVirtualizedItemCount;
				if(index < this._beforeVirtualizedItemCount)
				{
					//this makes it skip the loop below
					startIndexOffset = index + 1;
					lastWidth = calculatedTypicalItemWidth;
					gap = this._gap;
				}
				else
				{
					startIndexOffset = this._beforeVirtualizedItemCount;
					endIndexOffset = index - items.length - this._beforeVirtualizedItemCount + 1;
					if(endIndexOffset < 0)
					{
						endIndexOffset = 0;
					}
					positionX += (endIndexOffset * (calculatedTypicalItemWidth + this._gap));
				}
				positionX += (startIndexOffset * (calculatedTypicalItemWidth + this._gap));
			}
			index -= (startIndexOffset + endIndexOffset);
			var secondToLastIndex:int = totalItemCount - 2;
			for(var i:int = 0; i <= index; i++)
			{
				var item:DisplayObject = items[i];
				var iNormalized:int = i + startIndexOffset;
				if(hasFirstGap && iNormalized == 0)
				{
					gap = this._firstGap;
				}
				else if(hasLastGap && iNormalized > 0 && iNormalized == secondToLastIndex)
				{
					gap = this._lastGap;
				}
				else
				{
					gap = this._gap;
				}
				if(this._useVirtualLayout && this._hasVariableItemDimensions)
				{
					var cachedWidth:Number = this._virtualCache[iNormalized];
				}
				if(this._useVirtualLayout && !item)
				{
					if(!this._hasVariableItemDimensions ||
						cachedWidth !== cachedWidth) //isNaN
					{
						lastWidth = calculatedTypicalItemWidth;
					}
					else
					{
						lastWidth = cachedWidth;
					}
				}
				else
				{
					var itemWidth:Number = item.width;
					if(this._useVirtualLayout)
					{
						if(this._hasVariableItemDimensions)
						{
							if(itemWidth != cachedWidth)
							{
								this._virtualCache[iNormalized] = itemWidth;
								this.dispatchEventWith(Event.CHANGE);
							}
						}
						else if(calculatedTypicalItemWidth >= 0)
						{
							item.width = itemWidth = calculatedTypicalItemWidth;
						}
					}
					lastWidth = itemWidth;
				}
				positionX += lastWidth + gap;
			}
			positionX -= (lastWidth + gap);
			return positionX;
		}
	}
}<|MERGE_RESOLUTION|>--- conflicted
+++ resolved
@@ -121,10 +121,7 @@
 		 */
 		protected var _requestedColumnCount:int = 0;
 
-<<<<<<< HEAD
 		[Bindable(event="change")]
-=======
->>>>>>> f24f2159
 		/**
 		 * Requests that the layout set the view port dimensions to display a
 		 * specific number of columns (plus gaps and padding), if possible. If

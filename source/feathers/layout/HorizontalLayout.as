--- conflicted
+++ resolved
@@ -596,50 +596,6 @@
 		/**
 		 * @private
 		 */
-<<<<<<< HEAD
-		protected var _manageVisibility:Boolean = false;
-
-		[Bindable(event="change")]
-		/**
-		 * Determines if items will be set invisible if they are outside the
-		 * view port. If <code>true</code>, you will not be able to manually
-		 * change the <code>visible</code> property of any items in the layout.
-		 *
-		 * <p><strong>DEPRECATION WARNING:</strong> This property is deprecated
-		 * starting with Feathers 2.0. It will be removed in a future version of
-		 * Feathers according to the standard
-		 * <a target="_top" href="../../../help/deprecation-policy.html">Feathers deprecation policy</a>.
-		 * Originally, the <code>manageVisibility</code> property could be used
-		 * to improve performance of non-virtual layouts by hiding items that
-		 * were outside the view port. However, other performance improvements
-		 * have made it so that setting <code>manageVisibility</code> can now
-		 * sometimes hurt performance instead of improving it.</p>
-		 *
-		 * @default false
-		 */
-		public function get manageVisibility():Boolean
-		{
-			return this._manageVisibility;
-		}
-
-		/**
-		 * @private
-		 */
-		public function set manageVisibility(value:Boolean):void
-		{
-			if(this._manageVisibility == value)
-			{
-				return;
-			}
-			this._manageVisibility = value;
-			this.dispatchEventWith(Event.CHANGE);
-		}
-
-		/**
-		 * @private
-		 */
-=======
->>>>>>> 731c3a11
 		protected var _beforeVirtualizedItemCount:int = 0;
 
 		[Bindable(event="change")]

--- conflicted
+++ resolved
@@ -332,8 +332,6 @@
 		}
 
 		/**
-<<<<<<< HEAD
-=======
 		 * @private
 		 */
 		override public function set distributeWidths(value:Boolean):void
@@ -364,7 +362,6 @@
 		}
 
 		/**
->>>>>>> ffd54b6c
 		 * @inheritDoc
 		 */
 		public function layout(items:Vector.<DisplayObject>, viewPortBounds:ViewPortBounds = null, result:LayoutBoundsResult = null):LayoutBoundsResult

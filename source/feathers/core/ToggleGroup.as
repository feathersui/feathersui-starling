--- conflicted
+++ resolved
@@ -106,10 +106,7 @@
 			}
 		}
 
-<<<<<<< HEAD
 		[Bindable(event="change")]
-=======
->>>>>>> f24f2159
 		/**
 		 * The currently selected toggle.
 		 *
@@ -142,10 +139,7 @@
 		 */
 		protected var _selectedIndex:int = -1;
 
-<<<<<<< HEAD
 		[Bindable(event="change")]
-=======
->>>>>>> f24f2159
 		/**
 		 * The index of the currently selected toggle.
 		 *

--- conflicted
+++ resolved
@@ -157,9 +157,6 @@
 	 */
 	[Event(name="updateItem",type="starling.events.Event")]
 
-<<<<<<< HEAD
-	[DefaultProperty("data")]
-=======
 	/**
 	 * Dispatched when the <code>updateAll()</code> function is called on the
 	 * <code>HierarchicalCollection</code>.
@@ -185,7 +182,7 @@
 	 */
 	[Event(name="updateAll",type="starling.events.Event")]
 	
->>>>>>> 7e604efe
+	[DefaultProperty("data")]
 	/**
 	 * Wraps a two-dimensional data source with a common API for use with UI
 	 * controls that support this type of data.

--- conflicted
+++ resolved
@@ -181,12 +181,8 @@
 	 * @eventType feathers.events.CollectionEventType.UPDATE_ALL
 	 */
 	[Event(name="updateAll",type="starling.events.Event")]
-<<<<<<< HEAD
 	
 	[DefaultProperty("data")]
-=======
-
->>>>>>> 2b69a802
 	/**
 	 * Wraps a two-dimensional data source with a common API for use with UI
 	 * controls that support this type of data.

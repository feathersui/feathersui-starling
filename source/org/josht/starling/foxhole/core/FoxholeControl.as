--- conflicted
+++ resolved
@@ -102,7 +102,6 @@
 		 */
 		public static const INVALIDATION_FLAG_SELECTED:String = "selected";
 
-<<<<<<< HEAD
 		/**
 		 * @private
 		 */
@@ -115,9 +114,7 @@
 		{
 			return new Label();
 		}
-		
-=======
->>>>>>> 0bd95f6e
+
 		/**
 		 * Constructor.
 		 */

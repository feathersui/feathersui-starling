--- conflicted
+++ resolved
@@ -157,21 +157,11 @@
 		{
 			super();
 
-<<<<<<< HEAD
-			this._background = new Quad(10, 10, 0xff00ff);
-			this._background.alpha = 0;
-			this.addChild(this._background);
-=======
->>>>>>> c38f49d6
 			this._viewPortWrapper = new Sprite();
 			this.addChild(this._viewPortWrapper);
 			this.addEventListener(TouchEvent.TOUCH, touchHandler);
 		}
 
-<<<<<<< HEAD
-		private var _background:Quad;
-=======
->>>>>>> c38f49d6
 		private var _touchPointID:int = -1;
 		private var _startTouchX:Number;
 		private var _startTouchY:Number;
@@ -613,8 +603,6 @@
 			}
 		}
 
-<<<<<<< HEAD
-=======
 		override public function hitTest(localPoint:Point, forTouch:Boolean = false):DisplayObject
 		{
 			//first check the children for touches
@@ -631,7 +619,6 @@
 			return result;
 		}
 		
->>>>>>> c38f49d6
 		/**
 		 * @private
 		 */
@@ -651,17 +638,7 @@
 			const clippingInvalid:Boolean = this.isInvalid(INVALIDATION_FLAG_CLIPPING);
 
 			sizeInvalid = this.autoSizeIfNeeded() || sizeInvalid;
-<<<<<<< HEAD
-
-			if(sizeInvalid)
-			{
-				this._background.width = this.actualWidth;
-				this._background.height = this.actualHeight;
-			}
-
-=======
-			
->>>>>>> c38f49d6
+
 			if(sizeInvalid || dataInvalid)
 			{
 				//stop animating. this is a serious change.
@@ -692,8 +669,6 @@
 					this._maxHorizontalScrollPosition = 0;
 					this._maxVerticalScrollPosition = 0;
 				}
-
-
 				this._horizontalScrollPosition = clamp(this._horizontalScrollPosition, 0, this._maxHorizontalScrollPosition);
 				this._verticalScrollPosition = clamp(this._verticalScrollPosition, 0, this._maxVerticalScrollPosition);				
 
@@ -1204,4 +1179,4 @@
 			this._verticalScrollPosition = clamp(this._verticalScrollPosition, 0, this._maxVerticalScrollPosition);
 		}
 	}
-}
+}
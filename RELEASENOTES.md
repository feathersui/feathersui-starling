--- conflicted
+++ resolved
@@ -56,25 +56,15 @@
 {
 	this.resetVariableVirtualCache();
 }
-<<<<<<< HEAD
-```		
-* IVariableVirtualLayout: added function removeFromVariableVirtualCacheAtIndex() for more specific control over the cache of item dimensions. The following implementation can be added to existing classes to simulate the old behavior:
-	
-=======
 ```
 * IVariableVirtualLayout: added function removeFromVariableVirtualCacheAtIndex() for more specific control over the cache of item dimensions. The following implementation can be added to existing classes to simulate the old behavior:
 
->>>>>>> 5721ad10
 ```
 public removeFromVariableVirtualCacheAtIndex(index:int, item:DisplayObject = null):void
 {
 	this.resetVariableVirtualCache();
 }
-<<<<<<< HEAD
-```		
-=======
 ```
->>>>>>> 5721ad10
 * ScrollText: now properly handles visible and alpha properties.
 * ListCollection: added removeAll(), addAll(), addAllAt() and contains().
 * Scroller: scrolling animates for mouse wheel.
